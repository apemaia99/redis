// !$*UTF8*$!
{
	archiveVersion = 1;
	classes = {
	};
	objectVersion = 46;
	objects = {

/* Begin PBXBuildFile section */
<<<<<<< HEAD
		3A3807871CA013DF00C175F5 /* libSocksCore.dylib in Frameworks */ = {isa = PBXBuildFile; fileRef = "_____Product_SocksCore" /* libSocksCore.dylib */; };
		3A3807881CA013DF00C175F5 /* libSocksCore.dylib in Frameworks */ = {isa = PBXBuildFile; fileRef = "_____Product_SocksCore" /* libSocksCore.dylib */; };
		3A3807891CA013DF00C175F5 /* libSocksCore.dylib in Frameworks */ = {isa = PBXBuildFile; fileRef = "_____Product_SocksCore" /* libSocksCore.dylib */; };
		3A38078A1CA013DF00C175F5 /* libSocks.dylib in Frameworks */ = {isa = PBXBuildFile; fileRef = "_____Product_Socks" /* libSocks.dylib */; };
		3A38078B1CA013DF00C175F5 /* libSocksCore.dylib in Frameworks */ = {isa = PBXBuildFile; fileRef = "_____Product_SocksCore" /* libSocksCore.dylib */; };
		3A38078C1CA013DF00C175F5 /* libSocks.dylib in Frameworks */ = {isa = PBXBuildFile; fileRef = "_____Product_Socks" /* libSocks.dylib */; };
		3A38078D1CA013DF00C175F5 /* libSocksCore.dylib in Frameworks */ = {isa = PBXBuildFile; fileRef = "_____Product_SocksCore" /* libSocksCore.dylib */; };
		3A38078E1CA013DF00C175F5 /* libSocks.dylib in Frameworks */ = {isa = PBXBuildFile; fileRef = "_____Product_Socks" /* libSocks.dylib */; };
		3A38078F1CA013DF00C175F5 /* libSocksCore.dylib in Frameworks */ = {isa = PBXBuildFile; fileRef = "_____Product_SocksCore" /* libSocksCore.dylib */; };
		3A3807901CA013DF00C175F5 /* libSocks.dylib in Frameworks */ = {isa = PBXBuildFile; fileRef = "_____Product_Socks" /* libSocks.dylib */; };
		3A3807911CA013DF00C175F5 /* libSocksCore.dylib in Frameworks */ = {isa = PBXBuildFile; fileRef = "_____Product_SocksCore" /* libSocksCore.dylib */; };
		3A3807921CA013DF00C175F5 /* libRedbird.dylib in Frameworks */ = {isa = PBXBuildFile; fileRef = "_____Product_Redbird" /* libRedbird.dylib */; };
		_LinkFileRef_Redbird /* libRedbird.dylib in Frameworks */ = {isa = PBXBuildFile; fileRef = "_____Product_Redbird" /* libRedbird.dylib */; };
		_LinkFileRef_Socks /* libSocks.dylib in Frameworks */ = {isa = PBXBuildFile; fileRef = "_____Product_Socks" /* libSocks.dylib */; };
		_LinkFileRef_SocksCore /* libSocksCore.dylib in Frameworks */ = {isa = PBXBuildFile; fileRef = "_____Product_SocksCore" /* libSocksCore.dylib */; };
		"__src_cc_ref_Packages/Socks-0.0.3/Sources/Socks/Actor.swift" /* Actor.swift in Sources */ = {isa = PBXBuildFile; fileRef = "__PBXFileRef_Packages/Socks-0.0.3/Sources/Socks/Actor.swift" /* Actor.swift */; };
		"__src_cc_ref_Packages/Socks-0.0.3/Sources/Socks/Client.swift" /* Client.swift in Sources */ = {isa = PBXBuildFile; fileRef = "__PBXFileRef_Packages/Socks-0.0.3/Sources/Socks/Client.swift" /* Client.swift */; };
		"__src_cc_ref_Packages/Socks-0.0.3/Sources/Socks/ClientConnection.swift" /* ClientConnection.swift in Sources */ = {isa = PBXBuildFile; fileRef = "__PBXFileRef_Packages/Socks-0.0.3/Sources/Socks/ClientConnection.swift" /* ClientConnection.swift */; };
		"__src_cc_ref_Packages/Socks-0.0.3/Sources/Socks/InternetActor.swift" /* InternetActor.swift in Sources */ = {isa = PBXBuildFile; fileRef = "__PBXFileRef_Packages/Socks-0.0.3/Sources/Socks/InternetActor.swift" /* InternetActor.swift */; };
		"__src_cc_ref_Packages/Socks-0.0.3/Sources/Socks/InternetClient.swift" /* InternetClient.swift in Sources */ = {isa = PBXBuildFile; fileRef = "__PBXFileRef_Packages/Socks-0.0.3/Sources/Socks/InternetClient.swift" /* InternetClient.swift */; };
		"__src_cc_ref_Packages/Socks-0.0.3/Sources/Socks/InternetServer.swift" /* InternetServer.swift in Sources */ = {isa = PBXBuildFile; fileRef = "__PBXFileRef_Packages/Socks-0.0.3/Sources/Socks/InternetServer.swift" /* InternetServer.swift */; };
		"__src_cc_ref_Packages/Socks-0.0.3/Sources/Socks/Server.swift" /* Server.swift in Sources */ = {isa = PBXBuildFile; fileRef = "__PBXFileRef_Packages/Socks-0.0.3/Sources/Socks/Server.swift" /* Server.swift */; };
		"__src_cc_ref_Packages/Socks-0.0.3/Sources/Socks/Socks.swift" /* Socks.swift in Sources */ = {isa = PBXBuildFile; fileRef = "__PBXFileRef_Packages/Socks-0.0.3/Sources/Socks/Socks.swift" /* Socks.swift */; };
		"__src_cc_ref_Packages/Socks-0.0.3/Sources/Socks/SynchronousServer.swift" /* SynchronousServer.swift in Sources */ = {isa = PBXBuildFile; fileRef = "__PBXFileRef_Packages/Socks-0.0.3/Sources/Socks/SynchronousServer.swift" /* SynchronousServer.swift */; };
		"__src_cc_ref_Packages/Socks-0.0.3/Sources/Socks/SynchronousTCPServer.swift" /* SynchronousTCPServer.swift in Sources */ = {isa = PBXBuildFile; fileRef = "__PBXFileRef_Packages/Socks-0.0.3/Sources/Socks/SynchronousTCPServer.swift" /* SynchronousTCPServer.swift */; };
		"__src_cc_ref_Packages/Socks-0.0.3/Sources/Socks/TCPClient.swift" /* TCPClient.swift in Sources */ = {isa = PBXBuildFile; fileRef = "__PBXFileRef_Packages/Socks-0.0.3/Sources/Socks/TCPClient.swift" /* TCPClient.swift */; };
		"__src_cc_ref_Packages/Socks-0.0.3/Sources/Socks/UDPClient.swift" /* UDPClient.swift in Sources */ = {isa = PBXBuildFile; fileRef = "__PBXFileRef_Packages/Socks-0.0.3/Sources/Socks/UDPClient.swift" /* UDPClient.swift */; };
		"__src_cc_ref_Packages/Socks-0.0.3/Sources/SocksCore/Address+C.swift" /* Address+C.swift in Sources */ = {isa = PBXBuildFile; fileRef = "__PBXFileRef_Packages/Socks-0.0.3/Sources/SocksCore/Address+C.swift" /* Address+C.swift */; };
		"__src_cc_ref_Packages/Socks-0.0.3/Sources/SocksCore/Address.swift" /* Address.swift in Sources */ = {isa = PBXBuildFile; fileRef = "__PBXFileRef_Packages/Socks-0.0.3/Sources/SocksCore/Address.swift" /* Address.swift */; };
		"__src_cc_ref_Packages/Socks-0.0.3/Sources/SocksCore/Bytes.swift" /* Bytes.swift in Sources */ = {isa = PBXBuildFile; fileRef = "__PBXFileRef_Packages/Socks-0.0.3/Sources/SocksCore/Bytes.swift" /* Bytes.swift */; };
		"__src_cc_ref_Packages/Socks-0.0.3/Sources/SocksCore/Conversions.swift" /* Conversions.swift in Sources */ = {isa = PBXBuildFile; fileRef = "__PBXFileRef_Packages/Socks-0.0.3/Sources/SocksCore/Conversions.swift" /* Conversions.swift */; };
		"__src_cc_ref_Packages/Socks-0.0.3/Sources/SocksCore/Error.swift" /* Error.swift in Sources */ = {isa = PBXBuildFile; fileRef = "__PBXFileRef_Packages/Socks-0.0.3/Sources/SocksCore/Error.swift" /* Error.swift */; };
		"__src_cc_ref_Packages/Socks-0.0.3/Sources/SocksCore/InternetSocket+Client.swift" /* InternetSocket+Client.swift in Sources */ = {isa = PBXBuildFile; fileRef = "__PBXFileRef_Packages/Socks-0.0.3/Sources/SocksCore/InternetSocket+Client.swift" /* InternetSocket+Client.swift */; };
		"__src_cc_ref_Packages/Socks-0.0.3/Sources/SocksCore/InternetSocket+Server.swift" /* InternetSocket+Server.swift in Sources */ = {isa = PBXBuildFile; fileRef = "__PBXFileRef_Packages/Socks-0.0.3/Sources/SocksCore/InternetSocket+Server.swift" /* InternetSocket+Server.swift */; };
		"__src_cc_ref_Packages/Socks-0.0.3/Sources/SocksCore/InternetSocket.swift" /* InternetSocket.swift in Sources */ = {isa = PBXBuildFile; fileRef = "__PBXFileRef_Packages/Socks-0.0.3/Sources/SocksCore/InternetSocket.swift" /* InternetSocket.swift */; };
		"__src_cc_ref_Packages/Socks-0.0.3/Sources/SocksCore/Socket+Impl.swift" /* Socket+Impl.swift in Sources */ = {isa = PBXBuildFile; fileRef = "__PBXFileRef_Packages/Socks-0.0.3/Sources/SocksCore/Socket+Impl.swift" /* Socket+Impl.swift */; };
		"__src_cc_ref_Packages/Socks-0.0.3/Sources/SocksCore/Socket.swift" /* Socket.swift in Sources */ = {isa = PBXBuildFile; fileRef = "__PBXFileRef_Packages/Socks-0.0.3/Sources/SocksCore/Socket.swift" /* Socket.swift */; };
		"__src_cc_ref_Packages/Socks-0.0.3/Sources/SocksCore/Types.swift" /* Types.swift in Sources */ = {isa = PBXBuildFile; fileRef = "__PBXFileRef_Packages/Socks-0.0.3/Sources/SocksCore/Types.swift" /* Types.swift */; };
		"__src_cc_ref_Packages/Socks-0.0.3/Sources/SocksCoreExampleClient/main.swift" /* main.swift in Sources */ = {isa = PBXBuildFile; fileRef = "__PBXFileRef_Packages/Socks-0.0.3/Sources/SocksCoreExampleClient/main.swift" /* main.swift */; };
		"__src_cc_ref_Packages/Socks-0.0.3/Sources/SocksCoreExampleServer/main.swift" /* main.swift in Sources */ = {isa = PBXBuildFile; fileRef = "__PBXFileRef_Packages/Socks-0.0.3/Sources/SocksCoreExampleServer/main.swift" /* main.swift */; };
		"__src_cc_ref_Packages/Socks-0.0.3/Sources/SocksExampleClient/main.swift" /* main.swift in Sources */ = {isa = PBXBuildFile; fileRef = "__PBXFileRef_Packages/Socks-0.0.3/Sources/SocksExampleClient/main.swift" /* main.swift */; };
		"__src_cc_ref_Packages/Socks-0.0.3/Sources/SocksExampleServer/main.swift" /* main.swift in Sources */ = {isa = PBXBuildFile; fileRef = "__PBXFileRef_Packages/Socks-0.0.3/Sources/SocksExampleServer/main.swift" /* main.swift */; };
=======
		3AF47E041CAA705300C389BF /* libRedbird.dylib in Frameworks */ = {isa = PBXBuildFile; fileRef = "_____Product_Redbird" /* libRedbird.dylib */; };
		3AF47E071CAA717100C389BF /* XCTestManifests.swift in Sources */ = {isa = PBXBuildFile; fileRef = 3AF47E061CAA717100C389BF /* XCTestManifests.swift */; };
		_LinkFileRef_Redbird /* libRedbird.dylib in Frameworks */ = {isa = PBXBuildFile; fileRef = "_____Product_Redbird" /* libRedbird.dylib */; };
>>>>>>> 1ec335a9
		__src_cc_ref_Sources/Redbird/Array.swift /* Array.swift in Sources */ = {isa = PBXBuildFile; fileRef = __PBXFileRef_Sources/Redbird/Array.swift /* Array.swift */; };
		__src_cc_ref_Sources/Redbird/BulkString.swift /* BulkString.swift in Sources */ = {isa = PBXBuildFile; fileRef = __PBXFileRef_Sources/Redbird/BulkString.swift /* BulkString.swift */; };
		__src_cc_ref_Sources/Redbird/ClientSocket.swift /* ClientSocket.swift in Sources */ = {isa = PBXBuildFile; fileRef = __PBXFileRef_Sources/Redbird/ClientSocket.swift /* ClientSocket.swift */; };
		__src_cc_ref_Sources/Redbird/Error.swift /* Error.swift in Sources */ = {isa = PBXBuildFile; fileRef = __PBXFileRef_Sources/Redbird/Error.swift /* Error.swift */; };
		__src_cc_ref_Sources/Redbird/Errors.swift /* Errors.swift in Sources */ = {isa = PBXBuildFile; fileRef = __PBXFileRef_Sources/Redbird/Errors.swift /* Errors.swift */; };
		__src_cc_ref_Sources/Redbird/Extensions.swift /* Extensions.swift in Sources */ = {isa = PBXBuildFile; fileRef = __PBXFileRef_Sources/Redbird/Extensions.swift /* Extensions.swift */; };
		__src_cc_ref_Sources/Redbird/ExternalTypeConversions.swift /* ExternalTypeConversions.swift in Sources */ = {isa = PBXBuildFile; fileRef = __PBXFileRef_Sources/Redbird/ExternalTypeConversions.swift /* ExternalTypeConversions.swift */; };
		__src_cc_ref_Sources/Redbird/Formatters.swift /* Formatters.swift in Sources */ = {isa = PBXBuildFile; fileRef = __PBXFileRef_Sources/Redbird/Formatters.swift /* Formatters.swift */; };
		__src_cc_ref_Sources/Redbird/Integer.swift /* Integer.swift in Sources */ = {isa = PBXBuildFile; fileRef = __PBXFileRef_Sources/Redbird/Integer.swift /* Integer.swift */; };
		__src_cc_ref_Sources/Redbird/Null.swift /* Null.swift in Sources */ = {isa = PBXBuildFile; fileRef = __PBXFileRef_Sources/Redbird/Null.swift /* Null.swift */; };
		__src_cc_ref_Sources/Redbird/Parsers.swift /* Parsers.swift in Sources */ = {isa = PBXBuildFile; fileRef = __PBXFileRef_Sources/Redbird/Parsers.swift /* Parsers.swift */; };
		__src_cc_ref_Sources/Redbird/Redbird.swift /* Redbird.swift in Sources */ = {isa = PBXBuildFile; fileRef = __PBXFileRef_Sources/Redbird/Redbird.swift /* Redbird.swift */; };
		__src_cc_ref_Sources/Redbird/RedbirdExtensions.swift /* RedbirdExtensions.swift in Sources */ = {isa = PBXBuildFile; fileRef = __PBXFileRef_Sources/Redbird/RedbirdExtensions.swift /* RedbirdExtensions.swift */; };
		__src_cc_ref_Sources/Redbird/SimpleString.swift /* SimpleString.swift in Sources */ = {isa = PBXBuildFile; fileRef = __PBXFileRef_Sources/Redbird/SimpleString.swift /* SimpleString.swift */; };
		__src_cc_ref_Sources/Redbird/Types.swift /* Types.swift in Sources */ = {isa = PBXBuildFile; fileRef = __PBXFileRef_Sources/Redbird/Types.swift /* Types.swift */; };
		__src_cc_ref_Sources/RedbirdExample/main.swift /* main.swift in Sources */ = {isa = PBXBuildFile; fileRef = __PBXFileRef_Sources/RedbirdExample/main.swift /* main.swift */; };
		__src_cc_ref_Tests/Redbird/ConversionTests.swift /* ConversionTests.swift in Sources */ = {isa = PBXBuildFile; fileRef = __PBXFileRef_Tests/Redbird/ConversionTests.swift /* ConversionTests.swift */; };
		__src_cc_ref_Tests/Redbird/FormattingTests.swift /* FormattingTests.swift in Sources */ = {isa = PBXBuildFile; fileRef = __PBXFileRef_Tests/Redbird/FormattingTests.swift /* FormattingTests.swift */; };
		__src_cc_ref_Tests/Redbird/ParsingTests.swift /* ParsingTests.swift in Sources */ = {isa = PBXBuildFile; fileRef = __PBXFileRef_Tests/Redbird/ParsingTests.swift /* ParsingTests.swift */; };
		__src_cc_ref_Tests/Redbird/PerformanceTests.swift /* PerformanceTests.swift in Sources */ = {isa = PBXBuildFile; fileRef = __PBXFileRef_Tests/Redbird/PerformanceTests.swift /* PerformanceTests.swift */; };
		__src_cc_ref_Tests/Redbird/RedbirdTests.swift /* RedbirdTests.swift in Sources */ = {isa = PBXBuildFile; fileRef = __PBXFileRef_Tests/Redbird/RedbirdTests.swift /* RedbirdTests.swift */; };
		__src_cc_ref_Tests/Redbird/StringTests.swift /* StringTests.swift in Sources */ = {isa = PBXBuildFile; fileRef = __PBXFileRef_Tests/Redbird/StringTests.swift /* StringTests.swift */; };
/* End PBXBuildFile section */

/* Begin PBXContainerItemProxy section */
<<<<<<< HEAD
		3A3807931CA013E000C175F5 /* PBXContainerItemProxy */ = {
			isa = PBXContainerItemProxy;
			containerPortal = __RootObject_ /* Project object */;
			proxyType = 1;
			remoteGlobalIDString = "______Target_SocksCore";
			remoteInfo = SocksCore;
		};
		3A3807941CA013E000C175F5 /* PBXContainerItemProxy */ = {
			isa = PBXContainerItemProxy;
			containerPortal = __RootObject_ /* Project object */;
			proxyType = 1;
			remoteGlobalIDString = "______Target_Socks";
			remoteInfo = Socks;
		};
		3A3807951CA013E000C175F5 /* PBXContainerItemProxy */ = {
			isa = PBXContainerItemProxy;
			containerPortal = __RootObject_ /* Project object */;
			proxyType = 1;
=======
		3AF47E051CAA705500C389BF /* PBXContainerItemProxy */ = {
			isa = PBXContainerItemProxy;
			containerPortal = __RootObject_ /* Project object */;
			proxyType = 1;
>>>>>>> 1ec335a9
			remoteGlobalIDString = "______Target_Redbird";
			remoteInfo = Redbird;
		};
/* End PBXContainerItemProxy section */

/* Begin PBXFileReference section */
<<<<<<< HEAD
		"__PBXFileRef_Packages/Socks-0.0.3/Sources/Socks/Actor.swift" /* Actor.swift */ = {isa = PBXFileReference; lastKnownFileType = sourcecode.swift; path = Actor.swift; sourceTree = "<group>"; };
		"__PBXFileRef_Packages/Socks-0.0.3/Sources/Socks/Client.swift" /* Client.swift */ = {isa = PBXFileReference; lastKnownFileType = sourcecode.swift; path = Client.swift; sourceTree = "<group>"; };
		"__PBXFileRef_Packages/Socks-0.0.3/Sources/Socks/ClientConnection.swift" /* ClientConnection.swift */ = {isa = PBXFileReference; lastKnownFileType = sourcecode.swift; path = ClientConnection.swift; sourceTree = "<group>"; };
		"__PBXFileRef_Packages/Socks-0.0.3/Sources/Socks/InternetActor.swift" /* InternetActor.swift */ = {isa = PBXFileReference; lastKnownFileType = sourcecode.swift; path = InternetActor.swift; sourceTree = "<group>"; };
		"__PBXFileRef_Packages/Socks-0.0.3/Sources/Socks/InternetClient.swift" /* InternetClient.swift */ = {isa = PBXFileReference; lastKnownFileType = sourcecode.swift; path = InternetClient.swift; sourceTree = "<group>"; };
		"__PBXFileRef_Packages/Socks-0.0.3/Sources/Socks/InternetServer.swift" /* InternetServer.swift */ = {isa = PBXFileReference; lastKnownFileType = sourcecode.swift; path = InternetServer.swift; sourceTree = "<group>"; };
		"__PBXFileRef_Packages/Socks-0.0.3/Sources/Socks/Server.swift" /* Server.swift */ = {isa = PBXFileReference; lastKnownFileType = sourcecode.swift; path = Server.swift; sourceTree = "<group>"; };
		"__PBXFileRef_Packages/Socks-0.0.3/Sources/Socks/Socks.swift" /* Socks.swift */ = {isa = PBXFileReference; lastKnownFileType = sourcecode.swift; path = Socks.swift; sourceTree = "<group>"; };
		"__PBXFileRef_Packages/Socks-0.0.3/Sources/Socks/SynchronousServer.swift" /* SynchronousServer.swift */ = {isa = PBXFileReference; lastKnownFileType = sourcecode.swift; path = SynchronousServer.swift; sourceTree = "<group>"; };
		"__PBXFileRef_Packages/Socks-0.0.3/Sources/Socks/SynchronousTCPServer.swift" /* SynchronousTCPServer.swift */ = {isa = PBXFileReference; lastKnownFileType = sourcecode.swift; path = SynchronousTCPServer.swift; sourceTree = "<group>"; };
		"__PBXFileRef_Packages/Socks-0.0.3/Sources/Socks/TCPClient.swift" /* TCPClient.swift */ = {isa = PBXFileReference; lastKnownFileType = sourcecode.swift; path = TCPClient.swift; sourceTree = "<group>"; };
		"__PBXFileRef_Packages/Socks-0.0.3/Sources/Socks/UDPClient.swift" /* UDPClient.swift */ = {isa = PBXFileReference; lastKnownFileType = sourcecode.swift; path = UDPClient.swift; sourceTree = "<group>"; };
		"__PBXFileRef_Packages/Socks-0.0.3/Sources/SocksCore/Address+C.swift" /* Address+C.swift */ = {isa = PBXFileReference; lastKnownFileType = sourcecode.swift; path = "Address+C.swift"; sourceTree = "<group>"; };
		"__PBXFileRef_Packages/Socks-0.0.3/Sources/SocksCore/Address.swift" /* Address.swift */ = {isa = PBXFileReference; lastKnownFileType = sourcecode.swift; path = Address.swift; sourceTree = "<group>"; };
		"__PBXFileRef_Packages/Socks-0.0.3/Sources/SocksCore/Bytes.swift" /* Bytes.swift */ = {isa = PBXFileReference; lastKnownFileType = sourcecode.swift; path = Bytes.swift; sourceTree = "<group>"; };
		"__PBXFileRef_Packages/Socks-0.0.3/Sources/SocksCore/Conversions.swift" /* Conversions.swift */ = {isa = PBXFileReference; lastKnownFileType = sourcecode.swift; path = Conversions.swift; sourceTree = "<group>"; };
		"__PBXFileRef_Packages/Socks-0.0.3/Sources/SocksCore/Error.swift" /* Error.swift */ = {isa = PBXFileReference; lastKnownFileType = sourcecode.swift; path = Error.swift; sourceTree = "<group>"; };
		"__PBXFileRef_Packages/Socks-0.0.3/Sources/SocksCore/InternetSocket+Client.swift" /* InternetSocket+Client.swift */ = {isa = PBXFileReference; lastKnownFileType = sourcecode.swift; path = "InternetSocket+Client.swift"; sourceTree = "<group>"; };
		"__PBXFileRef_Packages/Socks-0.0.3/Sources/SocksCore/InternetSocket+Server.swift" /* InternetSocket+Server.swift */ = {isa = PBXFileReference; lastKnownFileType = sourcecode.swift; path = "InternetSocket+Server.swift"; sourceTree = "<group>"; };
		"__PBXFileRef_Packages/Socks-0.0.3/Sources/SocksCore/InternetSocket.swift" /* InternetSocket.swift */ = {isa = PBXFileReference; lastKnownFileType = sourcecode.swift; path = InternetSocket.swift; sourceTree = "<group>"; };
		"__PBXFileRef_Packages/Socks-0.0.3/Sources/SocksCore/Socket+Impl.swift" /* Socket+Impl.swift */ = {isa = PBXFileReference; lastKnownFileType = sourcecode.swift; path = "Socket+Impl.swift"; sourceTree = "<group>"; };
		"__PBXFileRef_Packages/Socks-0.0.3/Sources/SocksCore/Socket.swift" /* Socket.swift */ = {isa = PBXFileReference; lastKnownFileType = sourcecode.swift; path = Socket.swift; sourceTree = "<group>"; };
		"__PBXFileRef_Packages/Socks-0.0.3/Sources/SocksCore/Types.swift" /* Types.swift */ = {isa = PBXFileReference; lastKnownFileType = sourcecode.swift; path = Types.swift; sourceTree = "<group>"; };
		"__PBXFileRef_Packages/Socks-0.0.3/Sources/SocksCoreExampleClient/main.swift" /* main.swift */ = {isa = PBXFileReference; lastKnownFileType = sourcecode.swift; path = main.swift; sourceTree = "<group>"; };
		"__PBXFileRef_Packages/Socks-0.0.3/Sources/SocksCoreExampleServer/main.swift" /* main.swift */ = {isa = PBXFileReference; lastKnownFileType = sourcecode.swift; path = main.swift; sourceTree = "<group>"; };
		"__PBXFileRef_Packages/Socks-0.0.3/Sources/SocksExampleClient/main.swift" /* main.swift */ = {isa = PBXFileReference; lastKnownFileType = sourcecode.swift; path = main.swift; sourceTree = "<group>"; };
		"__PBXFileRef_Packages/Socks-0.0.3/Sources/SocksExampleServer/main.swift" /* main.swift */ = {isa = PBXFileReference; lastKnownFileType = sourcecode.swift; path = main.swift; sourceTree = "<group>"; };
=======
		3AF47E061CAA717100C389BF /* XCTestManifests.swift */ = {isa = PBXFileReference; fileEncoding = 4; lastKnownFileType = sourcecode.swift; path = XCTestManifests.swift; sourceTree = "<group>"; };
		__PBXFileRef_Package.swift /* Package.swift */ = {isa = PBXFileReference; lastKnownFileType = sourcecode.swift; name = Package.swift; path = /Users/honzadvorsky/Documents/Redbird/Package.swift; sourceTree = "<group>"; };
>>>>>>> 1ec335a9
		__PBXFileRef_Sources/Redbird/Array.swift /* Array.swift */ = {isa = PBXFileReference; lastKnownFileType = sourcecode.swift; path = Array.swift; sourceTree = "<group>"; };
		__PBXFileRef_Sources/Redbird/BulkString.swift /* BulkString.swift */ = {isa = PBXFileReference; lastKnownFileType = sourcecode.swift; path = BulkString.swift; sourceTree = "<group>"; };
		__PBXFileRef_Sources/Redbird/ClientSocket.swift /* ClientSocket.swift */ = {isa = PBXFileReference; lastKnownFileType = sourcecode.swift; path = ClientSocket.swift; sourceTree = "<group>"; };
		__PBXFileRef_Sources/Redbird/Error.swift /* Error.swift */ = {isa = PBXFileReference; lastKnownFileType = sourcecode.swift; path = Error.swift; sourceTree = "<group>"; };
		__PBXFileRef_Sources/Redbird/Errors.swift /* Errors.swift */ = {isa = PBXFileReference; lastKnownFileType = sourcecode.swift; path = Errors.swift; sourceTree = "<group>"; };
		__PBXFileRef_Sources/Redbird/Extensions.swift /* Extensions.swift */ = {isa = PBXFileReference; lastKnownFileType = sourcecode.swift; path = Extensions.swift; sourceTree = "<group>"; };
		__PBXFileRef_Sources/Redbird/ExternalTypeConversions.swift /* ExternalTypeConversions.swift */ = {isa = PBXFileReference; lastKnownFileType = sourcecode.swift; path = ExternalTypeConversions.swift; sourceTree = "<group>"; };
		__PBXFileRef_Sources/Redbird/Formatters.swift /* Formatters.swift */ = {isa = PBXFileReference; lastKnownFileType = sourcecode.swift; path = Formatters.swift; sourceTree = "<group>"; };
		__PBXFileRef_Sources/Redbird/Integer.swift /* Integer.swift */ = {isa = PBXFileReference; lastKnownFileType = sourcecode.swift; path = Integer.swift; sourceTree = "<group>"; };
		__PBXFileRef_Sources/Redbird/Null.swift /* Null.swift */ = {isa = PBXFileReference; lastKnownFileType = sourcecode.swift; path = Null.swift; sourceTree = "<group>"; };
		__PBXFileRef_Sources/Redbird/Parsers.swift /* Parsers.swift */ = {isa = PBXFileReference; lastKnownFileType = sourcecode.swift; path = Parsers.swift; sourceTree = "<group>"; };
		__PBXFileRef_Sources/Redbird/Redbird.swift /* Redbird.swift */ = {isa = PBXFileReference; lastKnownFileType = sourcecode.swift; path = Redbird.swift; sourceTree = "<group>"; };
		__PBXFileRef_Sources/Redbird/RedbirdExtensions.swift /* RedbirdExtensions.swift */ = {isa = PBXFileReference; lastKnownFileType = sourcecode.swift; path = RedbirdExtensions.swift; sourceTree = "<group>"; };
		__PBXFileRef_Sources/Redbird/SimpleString.swift /* SimpleString.swift */ = {isa = PBXFileReference; lastKnownFileType = sourcecode.swift; path = SimpleString.swift; sourceTree = "<group>"; };
		__PBXFileRef_Sources/Redbird/Types.swift /* Types.swift */ = {isa = PBXFileReference; lastKnownFileType = sourcecode.swift; path = Types.swift; sourceTree = "<group>"; };
		__PBXFileRef_Sources/RedbirdExample/main.swift /* main.swift */ = {isa = PBXFileReference; lastKnownFileType = sourcecode.swift; path = main.swift; sourceTree = "<group>"; };
		__PBXFileRef_Tests/Redbird/ConversionTests.swift /* ConversionTests.swift */ = {isa = PBXFileReference; lastKnownFileType = sourcecode.swift; path = ConversionTests.swift; sourceTree = "<group>"; };
		__PBXFileRef_Tests/Redbird/FormattingTests.swift /* FormattingTests.swift */ = {isa = PBXFileReference; lastKnownFileType = sourcecode.swift; path = FormattingTests.swift; sourceTree = "<group>"; };
		__PBXFileRef_Tests/Redbird/ParsingTests.swift /* ParsingTests.swift */ = {isa = PBXFileReference; lastKnownFileType = sourcecode.swift; path = ParsingTests.swift; sourceTree = "<group>"; };
		__PBXFileRef_Tests/Redbird/PerformanceTests.swift /* PerformanceTests.swift */ = {isa = PBXFileReference; lastKnownFileType = sourcecode.swift; path = PerformanceTests.swift; sourceTree = "<group>"; };
		__PBXFileRef_Tests/Redbird/RedbirdTests.swift /* RedbirdTests.swift */ = {isa = PBXFileReference; lastKnownFileType = sourcecode.swift; path = RedbirdTests.swift; sourceTree = "<group>"; };
		__PBXFileRef_Tests/Redbird/StringTests.swift /* StringTests.swift */ = {isa = PBXFileReference; lastKnownFileType = sourcecode.swift; path = StringTests.swift; sourceTree = "<group>"; };
		"_____Product_Redbird" /* libRedbird.dylib */ = {isa = PBXFileReference; explicitFileType = "compiled.mach-o.dylib"; path = libRedbird.dylib; sourceTree = BUILT_PRODUCTS_DIR; };
		"_____Product_RedbirdExample" /* RedbirdExample */ = {isa = PBXFileReference; explicitFileType = "compiled.mach-o.executable"; path = RedbirdExample; sourceTree = BUILT_PRODUCTS_DIR; };
<<<<<<< HEAD
		"_____Product_RedbirdTestSuite" /* RedbirdTestSuite.xctest */ = {isa = PBXFileReference; lastKnownFileType = file; name = RedbirdTestSuite.xctest; path = Redbird.testsuite.xctest; sourceTree = BUILT_PRODUCTS_DIR; };
		"_____Product_Socks" /* libSocks.dylib */ = {isa = PBXFileReference; explicitFileType = "compiled.mach-o.dylib"; path = libSocks.dylib; sourceTree = BUILT_PRODUCTS_DIR; };
		"_____Product_SocksCore" /* libSocksCore.dylib */ = {isa = PBXFileReference; explicitFileType = "compiled.mach-o.dylib"; path = libSocksCore.dylib; sourceTree = BUILT_PRODUCTS_DIR; };
		"_____Product_SocksCoreExampleClient" /* SocksCoreExampleClient */ = {isa = PBXFileReference; explicitFileType = "compiled.mach-o.executable"; path = SocksCoreExampleClient; sourceTree = BUILT_PRODUCTS_DIR; };
		"_____Product_SocksCoreExampleServer" /* SocksCoreExampleServer */ = {isa = PBXFileReference; explicitFileType = "compiled.mach-o.executable"; path = SocksCoreExampleServer; sourceTree = BUILT_PRODUCTS_DIR; };
		"_____Product_SocksExampleClient" /* SocksExampleClient */ = {isa = PBXFileReference; explicitFileType = "compiled.mach-o.executable"; path = SocksExampleClient; sourceTree = BUILT_PRODUCTS_DIR; };
		"_____Product_SocksExampleServer" /* SocksExampleServer */ = {isa = PBXFileReference; explicitFileType = "compiled.mach-o.executable"; path = SocksExampleServer; sourceTree = BUILT_PRODUCTS_DIR; };
=======
		"_____Product_RedbirdTestSuite" /* Redbird.testsuite.xctest */ = {isa = PBXFileReference; explicitFileType = wrapper.cfbundle; path = Redbird.testsuite.xctest; sourceTree = BUILT_PRODUCTS_DIR; };
>>>>>>> 1ec335a9
/* End PBXFileReference section */

/* Begin PBXFrameworksBuildPhase section */
		"___LinkPhase_Redbird" /* Frameworks */ = {
			isa = PBXFrameworksBuildPhase;
			buildActionMask = 0;
			files = (
				3A38078C1CA013DF00C175F5 /* libSocks.dylib in Frameworks */,
				3A38078D1CA013DF00C175F5 /* libSocksCore.dylib in Frameworks */,
			);
			runOnlyForDeploymentPostprocessing = 0;
		};
		"___LinkPhase_RedbirdExample" /* Frameworks */ = {
			isa = PBXFrameworksBuildPhase;
			buildActionMask = 0;
			files = (
<<<<<<< HEAD
				3A38078E1CA013DF00C175F5 /* libSocks.dylib in Frameworks */,
				3A38078F1CA013DF00C175F5 /* libSocksCore.dylib in Frameworks */,
=======
>>>>>>> 1ec335a9
				_LinkFileRef_Redbird /* libRedbird.dylib in Frameworks */,
			);
			runOnlyForDeploymentPostprocessing = 0;
		};
		"___LinkPhase_RedbirdTestSuite" /* Frameworks */ = {
			isa = PBXFrameworksBuildPhase;
			buildActionMask = 0;
			files = (
<<<<<<< HEAD
				3A3807901CA013DF00C175F5 /* libSocks.dylib in Frameworks */,
				3A3807911CA013DF00C175F5 /* libSocksCore.dylib in Frameworks */,
				3A3807921CA013DF00C175F5 /* libRedbird.dylib in Frameworks */,
			);
			runOnlyForDeploymentPostprocessing = 0;
		};
		"___LinkPhase_Socks" /* Frameworks */ = {
			isa = PBXFrameworksBuildPhase;
			buildActionMask = 0;
			files = (
				_LinkFileRef_SocksCore /* libSocksCore.dylib in Frameworks */,
			);
			runOnlyForDeploymentPostprocessing = 0;
		};
		"___LinkPhase_SocksCore" /* Frameworks */ = {
			isa = PBXFrameworksBuildPhase;
			buildActionMask = 0;
			files = (
			);
			runOnlyForDeploymentPostprocessing = 0;
		};
		"___LinkPhase_SocksCoreExampleClient" /* Frameworks */ = {
			isa = PBXFrameworksBuildPhase;
			buildActionMask = 0;
			files = (
				3A3807871CA013DF00C175F5 /* libSocksCore.dylib in Frameworks */,
			);
			runOnlyForDeploymentPostprocessing = 0;
		};
		"___LinkPhase_SocksCoreExampleServer" /* Frameworks */ = {
			isa = PBXFrameworksBuildPhase;
			buildActionMask = 0;
			files = (
				3A3807881CA013DF00C175F5 /* libSocksCore.dylib in Frameworks */,
			);
			runOnlyForDeploymentPostprocessing = 0;
		};
		"___LinkPhase_SocksExampleClient" /* Frameworks */ = {
			isa = PBXFrameworksBuildPhase;
			buildActionMask = 0;
			files = (
				_LinkFileRef_Socks /* libSocks.dylib in Frameworks */,
				3A3807891CA013DF00C175F5 /* libSocksCore.dylib in Frameworks */,
			);
			runOnlyForDeploymentPostprocessing = 0;
		};
		"___LinkPhase_SocksExampleServer" /* Frameworks */ = {
			isa = PBXFrameworksBuildPhase;
			buildActionMask = 0;
			files = (
				3A38078A1CA013DF00C175F5 /* libSocks.dylib in Frameworks */,
				3A38078B1CA013DF00C175F5 /* libSocksCore.dylib in Frameworks */,
=======
				3AF47E041CAA705300C389BF /* libRedbird.dylib in Frameworks */,
>>>>>>> 1ec335a9
			);
			runOnlyForDeploymentPostprocessing = 0;
		};
/* End PBXFrameworksBuildPhase section */

/* Begin PBXGroup section */
		TestProducts_ /* Tests */ = {
			isa = PBXGroup;
			children = (
<<<<<<< HEAD
				"_____Product_RedbirdTestSuite" /* RedbirdTestSuite.xctest */,
=======
				"_____Product_RedbirdTestSuite" /* Redbird.testsuite.xctest */,
>>>>>>> 1ec335a9
			);
			name = Tests;
			sourceTree = "<group>";
		};
		"___RootGroup_" = {
			isa = PBXGroup;
			children = (
<<<<<<< HEAD
				"_____Sources_" /* Sources */,
				"_______Tests_" /* Tests */,
				"____Products_" /* Products */,
			);
			sourceTree = "<group>";
		};
		"____Products_" /* Products */ = {
			isa = PBXGroup;
			children = (
				TestProducts_ /* Tests */,
				"_____Product_Socks" /* libSocks.dylib */,
				"_____Product_SocksCore" /* libSocksCore.dylib */,
				"_____Product_SocksCoreExampleClient" /* SocksCoreExampleClient */,
				"_____Product_SocksCoreExampleServer" /* SocksCoreExampleServer */,
				"_____Product_SocksExampleClient" /* SocksExampleClient */,
				"_____Product_SocksExampleServer" /* SocksExampleServer */,
				"_____Product_Redbird" /* libRedbird.dylib */,
				"_____Product_RedbirdExample" /* RedbirdExample */,
=======
				__PBXFileRef_Package.swift /* Package.swift */,
				"_____Sources_" /* Sources */,
				"_______Tests_" /* Tests */,
				"____Products_" /* Products */,
>>>>>>> 1ec335a9
			);
			sourceTree = "<group>";
		};
<<<<<<< HEAD
		"_____Sources_" /* Sources */ = {
			isa = PBXGroup;
			children = (
				"_______Group_Socks" /* Socks */,
				"_______Group_SocksCore" /* SocksCore */,
				"_______Group_SocksCoreExampleClient" /* SocksCoreExampleClient */,
				"_______Group_SocksCoreExampleServer" /* SocksCoreExampleServer */,
				"_______Group_SocksExampleClient" /* SocksExampleClient */,
				"_______Group_SocksExampleServer" /* SocksExampleServer */,
				"_______Group_Redbird" /* Redbird */,
				"_______Group_RedbirdExample" /* RedbirdExample */,
			);
			name = Sources;
			sourceTree = "<group>";
		};
		"_______Group_Redbird" /* Redbird */ = {
			isa = PBXGroup;
			children = (
				__PBXFileRef_Sources/Redbird/Array.swift /* Array.swift */,
				__PBXFileRef_Sources/Redbird/BulkString.swift /* BulkString.swift */,
				__PBXFileRef_Sources/Redbird/ClientSocket.swift /* ClientSocket.swift */,
				__PBXFileRef_Sources/Redbird/Error.swift /* Error.swift */,
				__PBXFileRef_Sources/Redbird/Errors.swift /* Errors.swift */,
				__PBXFileRef_Sources/Redbird/Extensions.swift /* Extensions.swift */,
				__PBXFileRef_Sources/Redbird/ExternalTypeConversions.swift /* ExternalTypeConversions.swift */,
				__PBXFileRef_Sources/Redbird/Formatters.swift /* Formatters.swift */,
				__PBXFileRef_Sources/Redbird/Integer.swift /* Integer.swift */,
				__PBXFileRef_Sources/Redbird/Null.swift /* Null.swift */,
				__PBXFileRef_Sources/Redbird/Parsers.swift /* Parsers.swift */,
				__PBXFileRef_Sources/Redbird/Redbird.swift /* Redbird.swift */,
				__PBXFileRef_Sources/Redbird/RedbirdExtensions.swift /* RedbirdExtensions.swift */,
				__PBXFileRef_Sources/Redbird/SimpleString.swift /* SimpleString.swift */,
				__PBXFileRef_Sources/Redbird/Types.swift /* Types.swift */,
			);
			name = Redbird;
			path = ../Sources/Redbird;
			sourceTree = "<group>";
		};
		"_______Group_RedbirdExample" /* RedbirdExample */ = {
			isa = PBXGroup;
			children = (
				__PBXFileRef_Sources/RedbirdExample/main.swift /* main.swift */,
			);
			name = RedbirdExample;
			path = ../Sources/RedbirdExample;
			sourceTree = "<group>";
		};
		"_______Group_RedbirdTestSuite" /* Redbird.testsuite */ = {
			isa = PBXGroup;
			children = (
				__PBXFileRef_Tests/Redbird/ConversionTests.swift /* ConversionTests.swift */,
				__PBXFileRef_Tests/Redbird/FormattingTests.swift /* FormattingTests.swift */,
				__PBXFileRef_Tests/Redbird/ParsingTests.swift /* ParsingTests.swift */,
				__PBXFileRef_Tests/Redbird/PerformanceTests.swift /* PerformanceTests.swift */,
				__PBXFileRef_Tests/Redbird/RedbirdTests.swift /* RedbirdTests.swift */,
				__PBXFileRef_Tests/Redbird/StringTests.swift /* StringTests.swift */,
			);
			name = Redbird.testsuite;
			path = ../Tests/Redbird;
			sourceTree = "<group>";
		};
		"_______Group_Socks" /* Socks */ = {
			isa = PBXGroup;
			children = (
				"__PBXFileRef_Packages/Socks-0.0.3/Sources/Socks/Actor.swift" /* Actor.swift */,
				"__PBXFileRef_Packages/Socks-0.0.3/Sources/Socks/Client.swift" /* Client.swift */,
				"__PBXFileRef_Packages/Socks-0.0.3/Sources/Socks/ClientConnection.swift" /* ClientConnection.swift */,
				"__PBXFileRef_Packages/Socks-0.0.3/Sources/Socks/InternetActor.swift" /* InternetActor.swift */,
				"__PBXFileRef_Packages/Socks-0.0.3/Sources/Socks/InternetClient.swift" /* InternetClient.swift */,
				"__PBXFileRef_Packages/Socks-0.0.3/Sources/Socks/InternetServer.swift" /* InternetServer.swift */,
				"__PBXFileRef_Packages/Socks-0.0.3/Sources/Socks/Server.swift" /* Server.swift */,
				"__PBXFileRef_Packages/Socks-0.0.3/Sources/Socks/Socks.swift" /* Socks.swift */,
				"__PBXFileRef_Packages/Socks-0.0.3/Sources/Socks/SynchronousServer.swift" /* SynchronousServer.swift */,
				"__PBXFileRef_Packages/Socks-0.0.3/Sources/Socks/SynchronousTCPServer.swift" /* SynchronousTCPServer.swift */,
				"__PBXFileRef_Packages/Socks-0.0.3/Sources/Socks/TCPClient.swift" /* TCPClient.swift */,
				"__PBXFileRef_Packages/Socks-0.0.3/Sources/Socks/UDPClient.swift" /* UDPClient.swift */,
			);
			name = Socks;
			path = "../Packages/Socks-0.0.3/Sources/Socks";
			sourceTree = "<group>";
		};
		"_______Group_SocksCore" /* SocksCore */ = {
			isa = PBXGroup;
			children = (
				"__PBXFileRef_Packages/Socks-0.0.3/Sources/SocksCore/Address+C.swift" /* Address+C.swift */,
				"__PBXFileRef_Packages/Socks-0.0.3/Sources/SocksCore/Address.swift" /* Address.swift */,
				"__PBXFileRef_Packages/Socks-0.0.3/Sources/SocksCore/Bytes.swift" /* Bytes.swift */,
				"__PBXFileRef_Packages/Socks-0.0.3/Sources/SocksCore/Conversions.swift" /* Conversions.swift */,
				"__PBXFileRef_Packages/Socks-0.0.3/Sources/SocksCore/Error.swift" /* Error.swift */,
				"__PBXFileRef_Packages/Socks-0.0.3/Sources/SocksCore/InternetSocket+Client.swift" /* InternetSocket+Client.swift */,
				"__PBXFileRef_Packages/Socks-0.0.3/Sources/SocksCore/InternetSocket+Server.swift" /* InternetSocket+Server.swift */,
				"__PBXFileRef_Packages/Socks-0.0.3/Sources/SocksCore/InternetSocket.swift" /* InternetSocket.swift */,
				"__PBXFileRef_Packages/Socks-0.0.3/Sources/SocksCore/Socket+Impl.swift" /* Socket+Impl.swift */,
				"__PBXFileRef_Packages/Socks-0.0.3/Sources/SocksCore/Socket.swift" /* Socket.swift */,
				"__PBXFileRef_Packages/Socks-0.0.3/Sources/SocksCore/Types.swift" /* Types.swift */,
			);
			name = SocksCore;
			path = "../Packages/Socks-0.0.3/Sources/SocksCore";
			sourceTree = "<group>";
		};
		"_______Group_SocksCoreExampleClient" /* SocksCoreExampleClient */ = {
			isa = PBXGroup;
			children = (
				"__PBXFileRef_Packages/Socks-0.0.3/Sources/SocksCoreExampleClient/main.swift" /* main.swift */,
			);
			name = SocksCoreExampleClient;
			path = "../Packages/Socks-0.0.3/Sources/SocksCoreExampleClient";
			sourceTree = "<group>";
		};
		"_______Group_SocksCoreExampleServer" /* SocksCoreExampleServer */ = {
			isa = PBXGroup;
			children = (
				"__PBXFileRef_Packages/Socks-0.0.3/Sources/SocksCoreExampleServer/main.swift" /* main.swift */,
			);
			name = SocksCoreExampleServer;
			path = "../Packages/Socks-0.0.3/Sources/SocksCoreExampleServer";
			sourceTree = "<group>";
		};
		"_______Group_SocksExampleClient" /* SocksExampleClient */ = {
			isa = PBXGroup;
			children = (
				"__PBXFileRef_Packages/Socks-0.0.3/Sources/SocksExampleClient/main.swift" /* main.swift */,
			);
			name = SocksExampleClient;
			path = "../Packages/Socks-0.0.3/Sources/SocksExampleClient";
			sourceTree = "<group>";
		};
		"_______Group_SocksExampleServer" /* SocksExampleServer */ = {
			isa = PBXGroup;
			children = (
				"__PBXFileRef_Packages/Socks-0.0.3/Sources/SocksExampleServer/main.swift" /* main.swift */,
			);
			name = SocksExampleServer;
			path = "../Packages/Socks-0.0.3/Sources/SocksExampleServer";
			sourceTree = "<group>";
		};
		"_______Tests_" /* Tests */ = {
			isa = PBXGroup;
			children = (
				"_______Group_RedbirdTestSuite" /* Redbird.testsuite */,
			);
			name = Tests;
			sourceTree = "<group>";
		};
=======
		"____Products_" /* Products */ = {
			isa = PBXGroup;
			children = (
				TestProducts_ /* Tests */,
				"_____Product_Redbird" /* libRedbird.dylib */,
				"_____Product_RedbirdExample" /* RedbirdExample */,
			);
			name = Products;
			sourceTree = "<group>";
		};
		"_____Sources_" /* Sources */ = {
			isa = PBXGroup;
			children = (
				"_______Group_Redbird" /* Redbird */,
				"_______Group_RedbirdExample" /* RedbirdExample */,
			);
			name = Sources;
			sourceTree = "<group>";
		};
		"_______Group_Redbird" /* Redbird */ = {
			isa = PBXGroup;
			children = (
				__PBXFileRef_Sources/Redbird/Array.swift /* Array.swift */,
				__PBXFileRef_Sources/Redbird/BulkString.swift /* BulkString.swift */,
				__PBXFileRef_Sources/Redbird/ClientSocket.swift /* ClientSocket.swift */,
				__PBXFileRef_Sources/Redbird/Error.swift /* Error.swift */,
				__PBXFileRef_Sources/Redbird/Errors.swift /* Errors.swift */,
				__PBXFileRef_Sources/Redbird/Extensions.swift /* Extensions.swift */,
				__PBXFileRef_Sources/Redbird/ExternalTypeConversions.swift /* ExternalTypeConversions.swift */,
				__PBXFileRef_Sources/Redbird/Formatters.swift /* Formatters.swift */,
				__PBXFileRef_Sources/Redbird/Integer.swift /* Integer.swift */,
				__PBXFileRef_Sources/Redbird/Null.swift /* Null.swift */,
				__PBXFileRef_Sources/Redbird/Parsers.swift /* Parsers.swift */,
				__PBXFileRef_Sources/Redbird/Redbird.swift /* Redbird.swift */,
				__PBXFileRef_Sources/Redbird/RedbirdExtensions.swift /* RedbirdExtensions.swift */,
				__PBXFileRef_Sources/Redbird/SimpleString.swift /* SimpleString.swift */,
				__PBXFileRef_Sources/Redbird/Types.swift /* Types.swift */,
			);
			name = Redbird;
			path = ../Sources/Redbird;
			sourceTree = "<group>";
		};
		"_______Group_RedbirdExample" /* RedbirdExample */ = {
			isa = PBXGroup;
			children = (
				__PBXFileRef_Sources/RedbirdExample/main.swift /* main.swift */,
			);
			name = RedbirdExample;
			path = ../Sources/RedbirdExample;
			sourceTree = "<group>";
		};
		"_______Group_RedbirdTestSuite" /* Redbird.testsuite */ = {
			isa = PBXGroup;
			children = (
				__PBXFileRef_Tests/Redbird/ConversionTests.swift /* ConversionTests.swift */,
				__PBXFileRef_Tests/Redbird/FormattingTests.swift /* FormattingTests.swift */,
				__PBXFileRef_Tests/Redbird/ParsingTests.swift /* ParsingTests.swift */,
				__PBXFileRef_Tests/Redbird/PerformanceTests.swift /* PerformanceTests.swift */,
				__PBXFileRef_Tests/Redbird/RedbirdTests.swift /* RedbirdTests.swift */,
				__PBXFileRef_Tests/Redbird/StringTests.swift /* StringTests.swift */,
				3AF47E061CAA717100C389BF /* XCTestManifests.swift */,
			);
			name = Redbird.testsuite;
			path = ../Tests/Redbird;
			sourceTree = "<group>";
		};
		"_______Tests_" /* Tests */ = {
			isa = PBXGroup;
			children = (
				"_______Group_RedbirdTestSuite" /* Redbird.testsuite */,
			);
			name = Tests;
			sourceTree = "<group>";
		};
>>>>>>> 1ec335a9
/* End PBXGroup section */

/* Begin PBXNativeTarget section */
		"______Target_Redbird" /* Redbird */ = {
			isa = PBXNativeTarget;
			buildConfigurationList = "_______Confs_Redbird" /* Build configuration list for PBXNativeTarget "Redbird" */;
			buildPhases = (
				CompilePhase_Redbird /* Sources */,
				"___LinkPhase_Redbird" /* Frameworks */,
			);
			buildRules = (
			);
			dependencies = (
				__Dependency_Socks /* PBXTargetDependency */,
				__Dependency_SocksCore /* PBXTargetDependency */,
			);
			name = Redbird;
			productName = Redbird;
			productReference = "_____Product_Redbird" /* libRedbird.dylib */;
			productType = "com.apple.product-type.library.dynamic";
		};
		"______Target_RedbirdExample" /* RedbirdExample */ = {
			isa = PBXNativeTarget;
			buildConfigurationList = "_______Confs_RedbirdExample" /* Build configuration list for PBXNativeTarget "RedbirdExample" */;
			buildPhases = (
				CompilePhase_RedbirdExample /* Sources */,
				"___LinkPhase_RedbirdExample" /* Frameworks */,
			);
			buildRules = (
			);
			dependencies = (
<<<<<<< HEAD
				__Dependency_Socks /* PBXTargetDependency */,
				__Dependency_SocksCore /* PBXTargetDependency */,
=======
>>>>>>> 1ec335a9
				__Dependency_Redbird /* PBXTargetDependency */,
			);
			name = RedbirdExample;
			productName = RedbirdExample;
			productReference = "_____Product_RedbirdExample" /* RedbirdExample */;
			productType = "com.apple.product-type.tool";
		};
		"______Target_RedbirdTestSuite" /* Redbird.testsuite */ = {
			isa = PBXNativeTarget;
			buildConfigurationList = "_______Confs_RedbirdTestSuite" /* Build configuration list for PBXNativeTarget "Redbird.testsuite" */;
			buildPhases = (
				CompilePhase_RedbirdTestSuite /* Sources */,
				"___LinkPhase_RedbirdTestSuite" /* Frameworks */,
			);
			buildRules = (
			);
			dependencies = (
<<<<<<< HEAD
				__Dependency_Socks /* PBXTargetDependency */,
				__Dependency_SocksCore /* PBXTargetDependency */,
=======
>>>>>>> 1ec335a9
				__Dependency_Redbird /* PBXTargetDependency */,
			);
			name = Redbird.testsuite;
			productName = RedbirdTestSuite;
<<<<<<< HEAD
			productReference = "_____Product_RedbirdTestSuite" /* RedbirdTestSuite.xctest */;
=======
			productReference = "_____Product_RedbirdTestSuite" /* Redbird.testsuite.xctest */;
>>>>>>> 1ec335a9
			productType = "com.apple.product-type.bundle.unit-test";
		};
		"______Target_Socks" /* Socks */ = {
			isa = PBXNativeTarget;
			buildConfigurationList = "_______Confs_Socks" /* Build configuration list for PBXNativeTarget "Socks" */;
			buildPhases = (
				CompilePhase_Socks /* Sources */,
				"___LinkPhase_Socks" /* Frameworks */,
			);
			buildRules = (
			);
			dependencies = (
				__Dependency_SocksCore /* PBXTargetDependency */,
			);
			name = Socks;
			productName = Socks;
			productReference = "_____Product_Socks" /* libSocks.dylib */;
			productType = "com.apple.product-type.library.dynamic";
		};
		"______Target_SocksCore" /* SocksCore */ = {
			isa = PBXNativeTarget;
			buildConfigurationList = "_______Confs_SocksCore" /* Build configuration list for PBXNativeTarget "SocksCore" */;
			buildPhases = (
				CompilePhase_SocksCore /* Sources */,
				"___LinkPhase_SocksCore" /* Frameworks */,
			);
			buildRules = (
			);
			dependencies = (
			);
			name = SocksCore;
			productName = SocksCore;
			productReference = "_____Product_SocksCore" /* libSocksCore.dylib */;
			productType = "com.apple.product-type.library.dynamic";
		};
		"______Target_SocksCoreExampleClient" /* SocksCoreExampleClient */ = {
			isa = PBXNativeTarget;
			buildConfigurationList = "_______Confs_SocksCoreExampleClient" /* Build configuration list for PBXNativeTarget "SocksCoreExampleClient" */;
			buildPhases = (
				CompilePhase_SocksCoreExampleClient /* Sources */,
				"___LinkPhase_SocksCoreExampleClient" /* Frameworks */,
			);
			buildRules = (
			);
			dependencies = (
				__Dependency_SocksCore /* PBXTargetDependency */,
			);
			name = SocksCoreExampleClient;
			productName = SocksCoreExampleClient;
			productReference = "_____Product_SocksCoreExampleClient" /* SocksCoreExampleClient */;
			productType = "com.apple.product-type.tool";
		};
		"______Target_SocksCoreExampleServer" /* SocksCoreExampleServer */ = {
			isa = PBXNativeTarget;
			buildConfigurationList = "_______Confs_SocksCoreExampleServer" /* Build configuration list for PBXNativeTarget "SocksCoreExampleServer" */;
			buildPhases = (
				CompilePhase_SocksCoreExampleServer /* Sources */,
				"___LinkPhase_SocksCoreExampleServer" /* Frameworks */,
			);
			buildRules = (
			);
			dependencies = (
				__Dependency_SocksCore /* PBXTargetDependency */,
			);
			name = SocksCoreExampleServer;
			productName = SocksCoreExampleServer;
			productReference = "_____Product_SocksCoreExampleServer" /* SocksCoreExampleServer */;
			productType = "com.apple.product-type.tool";
		};
		"______Target_SocksExampleClient" /* SocksExampleClient */ = {
			isa = PBXNativeTarget;
			buildConfigurationList = "_______Confs_SocksExampleClient" /* Build configuration list for PBXNativeTarget "SocksExampleClient" */;
			buildPhases = (
				CompilePhase_SocksExampleClient /* Sources */,
				"___LinkPhase_SocksExampleClient" /* Frameworks */,
			);
			buildRules = (
			);
			dependencies = (
				__Dependency_Socks /* PBXTargetDependency */,
			);
			name = SocksExampleClient;
			productName = SocksExampleClient;
			productReference = "_____Product_SocksExampleClient" /* SocksExampleClient */;
			productType = "com.apple.product-type.tool";
		};
		"______Target_SocksExampleServer" /* SocksExampleServer */ = {
			isa = PBXNativeTarget;
			buildConfigurationList = "_______Confs_SocksExampleServer" /* Build configuration list for PBXNativeTarget "SocksExampleServer" */;
			buildPhases = (
				CompilePhase_SocksExampleServer /* Sources */,
				"___LinkPhase_SocksExampleServer" /* Frameworks */,
			);
			buildRules = (
			);
			dependencies = (
				__Dependency_Socks /* PBXTargetDependency */,
			);
			name = SocksExampleServer;
			productName = SocksExampleServer;
			productReference = "_____Product_SocksExampleServer" /* SocksExampleServer */;
			productType = "com.apple.product-type.tool";
		};
/* End PBXNativeTarget section */

/* Begin PBXProject section */
		__RootObject_ /* Project object */ = {
			isa = PBXProject;
			attributes = {
				LastUpgradeCheck = 9999;
			};
			buildConfigurationList = "___RootConfs_" /* Build configuration list for PBXProject "Redbird" */;
			compatibilityVersion = "Xcode 3.2";
			developmentRegion = English;
			hasScannedForEncodings = 0;
			knownRegions = (
				en,
			);
			mainGroup = "___RootGroup_";
			productRefGroup = "____Products_" /* Products */;
			projectDirPath = "";
			projectRoot = "";
			targets = (
<<<<<<< HEAD
				"______Target_Socks" /* Socks */,
				"______Target_SocksCore" /* SocksCore */,
				"______Target_SocksCoreExampleClient" /* SocksCoreExampleClient */,
				"______Target_SocksCoreExampleServer" /* SocksCoreExampleServer */,
				"______Target_SocksExampleClient" /* SocksExampleClient */,
				"______Target_SocksExampleServer" /* SocksExampleServer */,
=======
>>>>>>> 1ec335a9
				"______Target_Redbird" /* Redbird */,
				"______Target_RedbirdExample" /* RedbirdExample */,
				"______Target_RedbirdTestSuite" /* Redbird.testsuite */,
			);
		};
/* End PBXProject section */

/* Begin PBXSourcesBuildPhase section */
		CompilePhase_Redbird /* Sources */ = {
<<<<<<< HEAD
			isa = PBXSourcesBuildPhase;
			buildActionMask = 0;
			files = (
				__src_cc_ref_Sources/Redbird/Array.swift /* Array.swift in Sources */,
				__src_cc_ref_Sources/Redbird/BulkString.swift /* BulkString.swift in Sources */,
				__src_cc_ref_Sources/Redbird/ClientSocket.swift /* ClientSocket.swift in Sources */,
				__src_cc_ref_Sources/Redbird/Error.swift /* Error.swift in Sources */,
				__src_cc_ref_Sources/Redbird/Errors.swift /* Errors.swift in Sources */,
				__src_cc_ref_Sources/Redbird/Extensions.swift /* Extensions.swift in Sources */,
				__src_cc_ref_Sources/Redbird/ExternalTypeConversions.swift /* ExternalTypeConversions.swift in Sources */,
				__src_cc_ref_Sources/Redbird/Formatters.swift /* Formatters.swift in Sources */,
				__src_cc_ref_Sources/Redbird/Integer.swift /* Integer.swift in Sources */,
				__src_cc_ref_Sources/Redbird/Null.swift /* Null.swift in Sources */,
				__src_cc_ref_Sources/Redbird/Parsers.swift /* Parsers.swift in Sources */,
				__src_cc_ref_Sources/Redbird/Redbird.swift /* Redbird.swift in Sources */,
				__src_cc_ref_Sources/Redbird/RedbirdExtensions.swift /* RedbirdExtensions.swift in Sources */,
				__src_cc_ref_Sources/Redbird/SimpleString.swift /* SimpleString.swift in Sources */,
				__src_cc_ref_Sources/Redbird/Types.swift /* Types.swift in Sources */,
			);
			runOnlyForDeploymentPostprocessing = 0;
		};
		CompilePhase_RedbirdExample /* Sources */ = {
			isa = PBXSourcesBuildPhase;
			buildActionMask = 0;
			files = (
				__src_cc_ref_Sources/RedbirdExample/main.swift /* main.swift in Sources */,
			);
			runOnlyForDeploymentPostprocessing = 0;
		};
		CompilePhase_RedbirdTestSuite /* Sources */ = {
			isa = PBXSourcesBuildPhase;
			buildActionMask = 0;
			files = (
				__src_cc_ref_Tests/Redbird/ConversionTests.swift /* ConversionTests.swift in Sources */,
				__src_cc_ref_Tests/Redbird/FormattingTests.swift /* FormattingTests.swift in Sources */,
				__src_cc_ref_Tests/Redbird/ParsingTests.swift /* ParsingTests.swift in Sources */,
				__src_cc_ref_Tests/Redbird/PerformanceTests.swift /* PerformanceTests.swift in Sources */,
				__src_cc_ref_Tests/Redbird/RedbirdTests.swift /* RedbirdTests.swift in Sources */,
				__src_cc_ref_Tests/Redbird/StringTests.swift /* StringTests.swift in Sources */,
			);
			runOnlyForDeploymentPostprocessing = 0;
		};
		CompilePhase_Socks /* Sources */ = {
			isa = PBXSourcesBuildPhase;
			buildActionMask = 0;
			files = (
				"__src_cc_ref_Packages/Socks-0.0.3/Sources/Socks/Actor.swift" /* Actor.swift in Sources */,
				"__src_cc_ref_Packages/Socks-0.0.3/Sources/Socks/Client.swift" /* Client.swift in Sources */,
				"__src_cc_ref_Packages/Socks-0.0.3/Sources/Socks/ClientConnection.swift" /* ClientConnection.swift in Sources */,
				"__src_cc_ref_Packages/Socks-0.0.3/Sources/Socks/InternetActor.swift" /* InternetActor.swift in Sources */,
				"__src_cc_ref_Packages/Socks-0.0.3/Sources/Socks/InternetClient.swift" /* InternetClient.swift in Sources */,
				"__src_cc_ref_Packages/Socks-0.0.3/Sources/Socks/InternetServer.swift" /* InternetServer.swift in Sources */,
				"__src_cc_ref_Packages/Socks-0.0.3/Sources/Socks/Server.swift" /* Server.swift in Sources */,
				"__src_cc_ref_Packages/Socks-0.0.3/Sources/Socks/Socks.swift" /* Socks.swift in Sources */,
				"__src_cc_ref_Packages/Socks-0.0.3/Sources/Socks/SynchronousServer.swift" /* SynchronousServer.swift in Sources */,
				"__src_cc_ref_Packages/Socks-0.0.3/Sources/Socks/SynchronousTCPServer.swift" /* SynchronousTCPServer.swift in Sources */,
				"__src_cc_ref_Packages/Socks-0.0.3/Sources/Socks/TCPClient.swift" /* TCPClient.swift in Sources */,
				"__src_cc_ref_Packages/Socks-0.0.3/Sources/Socks/UDPClient.swift" /* UDPClient.swift in Sources */,
			);
			runOnlyForDeploymentPostprocessing = 0;
		};
		CompilePhase_SocksCore /* Sources */ = {
			isa = PBXSourcesBuildPhase;
			buildActionMask = 0;
			files = (
				"__src_cc_ref_Packages/Socks-0.0.3/Sources/SocksCore/Address+C.swift" /* Address+C.swift in Sources */,
				"__src_cc_ref_Packages/Socks-0.0.3/Sources/SocksCore/Address.swift" /* Address.swift in Sources */,
				"__src_cc_ref_Packages/Socks-0.0.3/Sources/SocksCore/Bytes.swift" /* Bytes.swift in Sources */,
				"__src_cc_ref_Packages/Socks-0.0.3/Sources/SocksCore/Conversions.swift" /* Conversions.swift in Sources */,
				"__src_cc_ref_Packages/Socks-0.0.3/Sources/SocksCore/Error.swift" /* Error.swift in Sources */,
				"__src_cc_ref_Packages/Socks-0.0.3/Sources/SocksCore/InternetSocket+Client.swift" /* InternetSocket+Client.swift in Sources */,
				"__src_cc_ref_Packages/Socks-0.0.3/Sources/SocksCore/InternetSocket+Server.swift" /* InternetSocket+Server.swift in Sources */,
				"__src_cc_ref_Packages/Socks-0.0.3/Sources/SocksCore/InternetSocket.swift" /* InternetSocket.swift in Sources */,
				"__src_cc_ref_Packages/Socks-0.0.3/Sources/SocksCore/Socket+Impl.swift" /* Socket+Impl.swift in Sources */,
				"__src_cc_ref_Packages/Socks-0.0.3/Sources/SocksCore/Socket.swift" /* Socket.swift in Sources */,
				"__src_cc_ref_Packages/Socks-0.0.3/Sources/SocksCore/Types.swift" /* Types.swift in Sources */,
			);
			runOnlyForDeploymentPostprocessing = 0;
		};
		CompilePhase_SocksCoreExampleClient /* Sources */ = {
			isa = PBXSourcesBuildPhase;
			buildActionMask = 0;
			files = (
				"__src_cc_ref_Packages/Socks-0.0.3/Sources/SocksCoreExampleClient/main.swift" /* main.swift in Sources */,
			);
			runOnlyForDeploymentPostprocessing = 0;
		};
		CompilePhase_SocksCoreExampleServer /* Sources */ = {
			isa = PBXSourcesBuildPhase;
			buildActionMask = 0;
			files = (
				"__src_cc_ref_Packages/Socks-0.0.3/Sources/SocksCoreExampleServer/main.swift" /* main.swift in Sources */,
			);
			runOnlyForDeploymentPostprocessing = 0;
		};
		CompilePhase_SocksExampleClient /* Sources */ = {
			isa = PBXSourcesBuildPhase;
			buildActionMask = 0;
			files = (
				"__src_cc_ref_Packages/Socks-0.0.3/Sources/SocksExampleClient/main.swift" /* main.swift in Sources */,
			);
			runOnlyForDeploymentPostprocessing = 0;
		};
		CompilePhase_SocksExampleServer /* Sources */ = {
			isa = PBXSourcesBuildPhase;
			buildActionMask = 0;
			files = (
				"__src_cc_ref_Packages/Socks-0.0.3/Sources/SocksExampleServer/main.swift" /* main.swift in Sources */,
=======
			isa = PBXSourcesBuildPhase;
			buildActionMask = 0;
			files = (
				__src_cc_ref_Sources/Redbird/Array.swift /* Array.swift in Sources */,
				__src_cc_ref_Sources/Redbird/BulkString.swift /* BulkString.swift in Sources */,
				__src_cc_ref_Sources/Redbird/ClientSocket.swift /* ClientSocket.swift in Sources */,
				__src_cc_ref_Sources/Redbird/Error.swift /* Error.swift in Sources */,
				__src_cc_ref_Sources/Redbird/Errors.swift /* Errors.swift in Sources */,
				__src_cc_ref_Sources/Redbird/Extensions.swift /* Extensions.swift in Sources */,
				__src_cc_ref_Sources/Redbird/ExternalTypeConversions.swift /* ExternalTypeConversions.swift in Sources */,
				__src_cc_ref_Sources/Redbird/Formatters.swift /* Formatters.swift in Sources */,
				__src_cc_ref_Sources/Redbird/Integer.swift /* Integer.swift in Sources */,
				__src_cc_ref_Sources/Redbird/Null.swift /* Null.swift in Sources */,
				__src_cc_ref_Sources/Redbird/Parsers.swift /* Parsers.swift in Sources */,
				__src_cc_ref_Sources/Redbird/Redbird.swift /* Redbird.swift in Sources */,
				__src_cc_ref_Sources/Redbird/RedbirdExtensions.swift /* RedbirdExtensions.swift in Sources */,
				__src_cc_ref_Sources/Redbird/SimpleString.swift /* SimpleString.swift in Sources */,
				__src_cc_ref_Sources/Redbird/Types.swift /* Types.swift in Sources */,
			);
			runOnlyForDeploymentPostprocessing = 0;
		};
		CompilePhase_RedbirdExample /* Sources */ = {
			isa = PBXSourcesBuildPhase;
			buildActionMask = 0;
			files = (
				__src_cc_ref_Sources/RedbirdExample/main.swift /* main.swift in Sources */,
			);
			runOnlyForDeploymentPostprocessing = 0;
		};
		CompilePhase_RedbirdTestSuite /* Sources */ = {
			isa = PBXSourcesBuildPhase;
			buildActionMask = 0;
			files = (
				3AF47E071CAA717100C389BF /* XCTestManifests.swift in Sources */,
				__src_cc_ref_Tests/Redbird/ConversionTests.swift /* ConversionTests.swift in Sources */,
				__src_cc_ref_Tests/Redbird/FormattingTests.swift /* FormattingTests.swift in Sources */,
				__src_cc_ref_Tests/Redbird/ParsingTests.swift /* ParsingTests.swift in Sources */,
				__src_cc_ref_Tests/Redbird/PerformanceTests.swift /* PerformanceTests.swift in Sources */,
				__src_cc_ref_Tests/Redbird/RedbirdTests.swift /* RedbirdTests.swift in Sources */,
				__src_cc_ref_Tests/Redbird/StringTests.swift /* StringTests.swift in Sources */,
>>>>>>> 1ec335a9
			);
			runOnlyForDeploymentPostprocessing = 0;
		};
/* End PBXSourcesBuildPhase section */

/* Begin PBXTargetDependency section */
		__Dependency_Redbird /* PBXTargetDependency */ = {
			isa = PBXTargetDependency;
			target = "______Target_Redbird" /* Redbird */;
<<<<<<< HEAD
			targetProxy = 3A3807951CA013E000C175F5 /* PBXContainerItemProxy */;
		};
		__Dependency_Socks /* PBXTargetDependency */ = {
			isa = PBXTargetDependency;
			target = "______Target_Socks" /* Socks */;
			targetProxy = 3A3807941CA013E000C175F5 /* PBXContainerItemProxy */;
		};
		__Dependency_SocksCore /* PBXTargetDependency */ = {
			isa = PBXTargetDependency;
			target = "______Target_SocksCore" /* SocksCore */;
			targetProxy = 3A3807931CA013E000C175F5 /* PBXContainerItemProxy */;
=======
			targetProxy = 3AF47E051CAA705500C389BF /* PBXContainerItemProxy */;
>>>>>>> 1ec335a9
		};
/* End PBXTargetDependency section */

/* Begin XCBuildConfiguration section */
		_ReleaseConf_Redbird /* Release */ = {
			isa = XCBuildConfiguration;
			buildSettings = {
				COMBINE_HIDPI_IMAGES = YES;
				DYLIB_INSTALL_NAME_BASE = "$(CONFIGURATION_BUILD_DIR)";
				ENABLE_TESTABILITY = YES;
<<<<<<< HEAD
				LD_RUNPATH_SEARCH_PATHS = "/Users/honzadvorsky/Documents/swift-repos/build/Ninja-DebugAssert/usr/lib/swift/macosx";
=======
				LD_RUNPATH_SEARCH_PATHS = "$(TOOLCHAIN_DIR)/usr/lib/swift/macosx";
>>>>>>> 1ec335a9
				MACOSX_DEPLOYMENT_TARGET = 10.10;
				OTHER_SWIFT_FLAGS = "-DXcode";
				PRODUCT_MODULE_NAME = Redbird;
				PRODUCT_NAME = "lib$(TARGET_NAME)";
<<<<<<< HEAD
			};
			name = Release;
		};
		_ReleaseConf_RedbirdExample /* Release */ = {
			isa = XCBuildConfiguration;
			buildSettings = {
				COMBINE_HIDPI_IMAGES = YES;
				LD_RUNPATH_SEARCH_PATHS = "/Users/honzadvorsky/Documents/swift-repos/build/Ninja-DebugAssert/usr/lib/swift/macosx";
				MACOSX_DEPLOYMENT_TARGET = 10.10;
				OTHER_SWIFT_FLAGS = "-DXcode";
				PRODUCT_MODULE_NAME = RedbirdExample;
				PRODUCT_NAME = "$(TARGET_NAME)";
				SWIFT_FORCE_DYNAMIC_LINK_STDLIB = YES;
				SWIFT_FORCE_STATIC_LINK_STDLIB = NO;
			};
			name = Release;
		};
		_ReleaseConf_RedbirdTestSuite /* Release */ = {
			isa = XCBuildConfiguration;
			buildSettings = {
				COMBINE_HIDPI_IMAGES = YES;
				EMBEDDED_CONTENT_CONTAINS_SWIFT = YES;
				LD_RUNPATH_SEARCH_PATHS = "@loader_path/../Frameworks";
				MACOSX_DEPLOYMENT_TARGET = 10.10;
				OTHER_SWIFT_FLAGS = "-DXcode";
				PRODUCT_MODULE_NAME = RedbirdTestSuite;
				PRODUCT_NAME = "$(TARGET_NAME)";
			};
			name = Release;
		};
		_ReleaseConf_Socks /* Release */ = {
			isa = XCBuildConfiguration;
			buildSettings = {
				COMBINE_HIDPI_IMAGES = YES;
				DYLIB_INSTALL_NAME_BASE = "$(CONFIGURATION_BUILD_DIR)";
				ENABLE_TESTABILITY = YES;
				LD_RUNPATH_SEARCH_PATHS = "/Users/honzadvorsky/Documents/swift-repos/build/Ninja-DebugAssert/usr/lib/swift/macosx";
				MACOSX_DEPLOYMENT_TARGET = 10.10;
				OTHER_SWIFT_FLAGS = "-DXcode";
				PRODUCT_MODULE_NAME = Socks;
				PRODUCT_NAME = "lib$(TARGET_NAME)";
			};
			name = Release;
		};
		_ReleaseConf_SocksCore /* Release */ = {
			isa = XCBuildConfiguration;
			buildSettings = {
				COMBINE_HIDPI_IMAGES = YES;
				DYLIB_INSTALL_NAME_BASE = "$(CONFIGURATION_BUILD_DIR)";
				ENABLE_TESTABILITY = YES;
				LD_RUNPATH_SEARCH_PATHS = "/Users/honzadvorsky/Documents/swift-repos/build/Ninja-DebugAssert/usr/lib/swift/macosx";
				MACOSX_DEPLOYMENT_TARGET = 10.10;
				OTHER_SWIFT_FLAGS = "-DXcode";
				PRODUCT_MODULE_NAME = SocksCore;
				PRODUCT_NAME = "lib$(TARGET_NAME)";
			};
			name = Release;
		};
		_ReleaseConf_SocksCoreExampleClient /* Release */ = {
			isa = XCBuildConfiguration;
			buildSettings = {
				COMBINE_HIDPI_IMAGES = YES;
				LD_RUNPATH_SEARCH_PATHS = "/Users/honzadvorsky/Documents/swift-repos/build/Ninja-DebugAssert/usr/lib/swift/macosx";
				MACOSX_DEPLOYMENT_TARGET = 10.10;
				OTHER_SWIFT_FLAGS = "-DXcode";
				PRODUCT_MODULE_NAME = SocksCoreExampleClient;
				PRODUCT_NAME = "$(TARGET_NAME)";
				SWIFT_FORCE_DYNAMIC_LINK_STDLIB = YES;
				SWIFT_FORCE_STATIC_LINK_STDLIB = NO;
			};
			name = Release;
		};
		_ReleaseConf_SocksCoreExampleServer /* Release */ = {
			isa = XCBuildConfiguration;
			buildSettings = {
				COMBINE_HIDPI_IMAGES = YES;
				LD_RUNPATH_SEARCH_PATHS = "/Users/honzadvorsky/Documents/swift-repos/build/Ninja-DebugAssert/usr/lib/swift/macosx";
				MACOSX_DEPLOYMENT_TARGET = 10.10;
				OTHER_SWIFT_FLAGS = "-DXcode";
				PRODUCT_MODULE_NAME = SocksCoreExampleServer;
				PRODUCT_NAME = "$(TARGET_NAME)";
				SWIFT_FORCE_DYNAMIC_LINK_STDLIB = YES;
				SWIFT_FORCE_STATIC_LINK_STDLIB = NO;
			};
			name = Release;
		};
		_ReleaseConf_SocksExampleClient /* Release */ = {
			isa = XCBuildConfiguration;
			buildSettings = {
				COMBINE_HIDPI_IMAGES = YES;
				LD_RUNPATH_SEARCH_PATHS = "/Users/honzadvorsky/Documents/swift-repos/build/Ninja-DebugAssert/usr/lib/swift/macosx";
				MACOSX_DEPLOYMENT_TARGET = 10.10;
				OTHER_SWIFT_FLAGS = "-DXcode";
				PRODUCT_MODULE_NAME = SocksExampleClient;
				PRODUCT_NAME = "$(TARGET_NAME)";
				SWIFT_FORCE_DYNAMIC_LINK_STDLIB = YES;
				SWIFT_FORCE_STATIC_LINK_STDLIB = NO;
			};
			name = Release;
		};
		_ReleaseConf_SocksExampleServer /* Release */ = {
			isa = XCBuildConfiguration;
			buildSettings = {
				COMBINE_HIDPI_IMAGES = YES;
				LD_RUNPATH_SEARCH_PATHS = "/Users/honzadvorsky/Documents/swift-repos/build/Ninja-DebugAssert/usr/lib/swift/macosx";
				MACOSX_DEPLOYMENT_TARGET = 10.10;
				OTHER_SWIFT_FLAGS = "-DXcode";
				PRODUCT_MODULE_NAME = SocksExampleServer;
				PRODUCT_NAME = "$(TARGET_NAME)";
				SWIFT_FORCE_DYNAMIC_LINK_STDLIB = YES;
				SWIFT_FORCE_STATIC_LINK_STDLIB = NO;
			};
			name = Release;
		};
		"___DebugConf_Redbird" /* Debug */ = {
			isa = XCBuildConfiguration;
			buildSettings = {
				COMBINE_HIDPI_IMAGES = YES;
				DYLIB_INSTALL_NAME_BASE = "$(CONFIGURATION_BUILD_DIR)";
				ENABLE_TESTABILITY = YES;
				LD_RUNPATH_SEARCH_PATHS = "/Users/honzadvorsky/Documents/swift-repos/build/Ninja-DebugAssert/usr/lib/swift/macosx";
				MACOSX_DEPLOYMENT_TARGET = 10.10;
				OTHER_SWIFT_FLAGS = "-DXcode";
				PRODUCT_MODULE_NAME = Redbird;
				PRODUCT_NAME = "lib$(TARGET_NAME)";
				SWIFT_OPTIMIZATION_LEVEL = "-Onone";
=======
			};
			name = Release;
		};
		_ReleaseConf_RedbirdExample /* Release */ = {
			isa = XCBuildConfiguration;
			buildSettings = {
				COMBINE_HIDPI_IMAGES = YES;
				LD_RUNPATH_SEARCH_PATHS = "$(TOOLCHAIN_DIR)/usr/lib/swift/macosx";
				MACOSX_DEPLOYMENT_TARGET = 10.10;
				OTHER_SWIFT_FLAGS = "-DXcode";
				PRODUCT_MODULE_NAME = RedbirdExample;
				PRODUCT_NAME = "$(TARGET_NAME)";
				SWIFT_FORCE_DYNAMIC_LINK_STDLIB = YES;
				SWIFT_FORCE_STATIC_LINK_STDLIB = NO;
>>>>>>> 1ec335a9
			};
			name = Release;
		};
<<<<<<< HEAD
		"___DebugConf_RedbirdExample" /* Debug */ = {
			isa = XCBuildConfiguration;
			buildSettings = {
				COMBINE_HIDPI_IMAGES = YES;
				LD_RUNPATH_SEARCH_PATHS = "/Users/honzadvorsky/Documents/swift-repos/build/Ninja-DebugAssert/usr/lib/swift/macosx";
				MACOSX_DEPLOYMENT_TARGET = 10.10;
				OTHER_SWIFT_FLAGS = "-DXcode";
				PRODUCT_MODULE_NAME = RedbirdExample;
=======
		_ReleaseConf_RedbirdTestSuite /* Release */ = {
			isa = XCBuildConfiguration;
			buildSettings = {
				COMBINE_HIDPI_IMAGES = YES;
				EMBEDDED_CONTENT_CONTAINS_SWIFT = YES;
				LD_RUNPATH_SEARCH_PATHS = "@loader_path/../Frameworks";
				MACOSX_DEPLOYMENT_TARGET = 10.10;
				OTHER_SWIFT_FLAGS = "-DXcode";
				PRODUCT_MODULE_NAME = RedbirdTestSuite;
>>>>>>> 1ec335a9
				PRODUCT_NAME = "$(TARGET_NAME)";
				SWIFT_FORCE_DYNAMIC_LINK_STDLIB = YES;
				SWIFT_FORCE_STATIC_LINK_STDLIB = NO;
				SWIFT_OPTIMIZATION_LEVEL = "-Onone";
			};
			name = Debug;
		};
		"___DebugConf_RedbirdTestSuite" /* Debug */ = {
			isa = XCBuildConfiguration;
			buildSettings = {
				COMBINE_HIDPI_IMAGES = YES;
				EMBEDDED_CONTENT_CONTAINS_SWIFT = YES;
				LD_RUNPATH_SEARCH_PATHS = "@loader_path/../Frameworks";
				MACOSX_DEPLOYMENT_TARGET = 10.10;
				OTHER_SWIFT_FLAGS = "-DXcode";
				PRODUCT_MODULE_NAME = RedbirdTestSuite;
				PRODUCT_NAME = "$(TARGET_NAME)";
				SWIFT_OPTIMIZATION_LEVEL = "-Onone";
			};
			name = Debug;
		};
		"___DebugConf_Socks" /* Debug */ = {
			isa = XCBuildConfiguration;
			buildSettings = {
				COMBINE_HIDPI_IMAGES = YES;
				DYLIB_INSTALL_NAME_BASE = "$(CONFIGURATION_BUILD_DIR)";
				ENABLE_TESTABILITY = YES;
				LD_RUNPATH_SEARCH_PATHS = "/Users/honzadvorsky/Documents/swift-repos/build/Ninja-DebugAssert/usr/lib/swift/macosx";
				MACOSX_DEPLOYMENT_TARGET = 10.10;
				OTHER_SWIFT_FLAGS = "-DXcode";
				PRODUCT_MODULE_NAME = Socks;
				PRODUCT_NAME = "lib$(TARGET_NAME)";
				SWIFT_OPTIMIZATION_LEVEL = "-Onone";
			};
			name = Debug;
		};
		"___DebugConf_SocksCore" /* Debug */ = {
			isa = XCBuildConfiguration;
			buildSettings = {
				COMBINE_HIDPI_IMAGES = YES;
				DYLIB_INSTALL_NAME_BASE = "$(CONFIGURATION_BUILD_DIR)";
				ENABLE_TESTABILITY = YES;
				LD_RUNPATH_SEARCH_PATHS = "/Users/honzadvorsky/Documents/swift-repos/build/Ninja-DebugAssert/usr/lib/swift/macosx";
				MACOSX_DEPLOYMENT_TARGET = 10.10;
				OTHER_SWIFT_FLAGS = "-DXcode";
				PRODUCT_MODULE_NAME = SocksCore;
				PRODUCT_NAME = "lib$(TARGET_NAME)";
				SWIFT_OPTIMIZATION_LEVEL = "-Onone";
			};
			name = Debug;
		};
<<<<<<< HEAD
		"___DebugConf_SocksCoreExampleClient" /* Debug */ = {
			isa = XCBuildConfiguration;
			buildSettings = {
				COMBINE_HIDPI_IMAGES = YES;
				LD_RUNPATH_SEARCH_PATHS = "/Users/honzadvorsky/Documents/swift-repos/build/Ninja-DebugAssert/usr/lib/swift/macosx";
				MACOSX_DEPLOYMENT_TARGET = 10.10;
				OTHER_SWIFT_FLAGS = "-DXcode";
				PRODUCT_MODULE_NAME = SocksCoreExampleClient;
				PRODUCT_NAME = "$(TARGET_NAME)";
				SWIFT_FORCE_DYNAMIC_LINK_STDLIB = YES;
				SWIFT_FORCE_STATIC_LINK_STDLIB = NO;
=======
		"___DebugConf_Redbird" /* Debug */ = {
			isa = XCBuildConfiguration;
			buildSettings = {
				COMBINE_HIDPI_IMAGES = YES;
				DYLIB_INSTALL_NAME_BASE = "$(CONFIGURATION_BUILD_DIR)";
				ENABLE_TESTABILITY = YES;
				LD_RUNPATH_SEARCH_PATHS = "$(TOOLCHAIN_DIR)/usr/lib/swift/macosx";
				MACOSX_DEPLOYMENT_TARGET = 10.10;
				OTHER_SWIFT_FLAGS = "-DXcode";
				PRODUCT_MODULE_NAME = Redbird;
				PRODUCT_NAME = "lib$(TARGET_NAME)";
>>>>>>> 1ec335a9
				SWIFT_OPTIMIZATION_LEVEL = "-Onone";
			};
			name = Debug;
		};
<<<<<<< HEAD
		"___DebugConf_SocksCoreExampleServer" /* Debug */ = {
			isa = XCBuildConfiguration;
			buildSettings = {
				COMBINE_HIDPI_IMAGES = YES;
				LD_RUNPATH_SEARCH_PATHS = "/Users/honzadvorsky/Documents/swift-repos/build/Ninja-DebugAssert/usr/lib/swift/macosx";
				MACOSX_DEPLOYMENT_TARGET = 10.10;
				OTHER_SWIFT_FLAGS = "-DXcode";
				PRODUCT_MODULE_NAME = SocksCoreExampleServer;
=======
		"___DebugConf_RedbirdExample" /* Debug */ = {
			isa = XCBuildConfiguration;
			buildSettings = {
				COMBINE_HIDPI_IMAGES = YES;
				LD_RUNPATH_SEARCH_PATHS = "$(TOOLCHAIN_DIR)/usr/lib/swift/macosx";
				MACOSX_DEPLOYMENT_TARGET = 10.10;
				OTHER_SWIFT_FLAGS = "-DXcode";
				PRODUCT_MODULE_NAME = RedbirdExample;
>>>>>>> 1ec335a9
				PRODUCT_NAME = "$(TARGET_NAME)";
				SWIFT_FORCE_DYNAMIC_LINK_STDLIB = YES;
				SWIFT_FORCE_STATIC_LINK_STDLIB = NO;
				SWIFT_OPTIMIZATION_LEVEL = "-Onone";
			};
			name = Debug;
		};
<<<<<<< HEAD
		"___DebugConf_SocksExampleClient" /* Debug */ = {
			isa = XCBuildConfiguration;
			buildSettings = {
				COMBINE_HIDPI_IMAGES = YES;
				LD_RUNPATH_SEARCH_PATHS = "/Users/honzadvorsky/Documents/swift-repos/build/Ninja-DebugAssert/usr/lib/swift/macosx";
				MACOSX_DEPLOYMENT_TARGET = 10.10;
				OTHER_SWIFT_FLAGS = "-DXcode";
				PRODUCT_MODULE_NAME = SocksExampleClient;
=======
		"___DebugConf_RedbirdTestSuite" /* Debug */ = {
			isa = XCBuildConfiguration;
			buildSettings = {
				COMBINE_HIDPI_IMAGES = YES;
				EMBEDDED_CONTENT_CONTAINS_SWIFT = YES;
				LD_RUNPATH_SEARCH_PATHS = "@loader_path/../Frameworks";
				MACOSX_DEPLOYMENT_TARGET = 10.10;
				OTHER_SWIFT_FLAGS = "-DXcode";
				PRODUCT_MODULE_NAME = RedbirdTestSuite;
>>>>>>> 1ec335a9
				PRODUCT_NAME = "$(TARGET_NAME)";
				SWIFT_FORCE_DYNAMIC_LINK_STDLIB = YES;
				SWIFT_FORCE_STATIC_LINK_STDLIB = NO;
				SWIFT_OPTIMIZATION_LEVEL = "-Onone";
			};
			name = Debug;
		};
<<<<<<< HEAD
		"___DebugConf_SocksExampleServer" /* Debug */ = {
			isa = XCBuildConfiguration;
			buildSettings = {
				COMBINE_HIDPI_IMAGES = YES;
				LD_RUNPATH_SEARCH_PATHS = "/Users/honzadvorsky/Documents/swift-repos/build/Ninja-DebugAssert/usr/lib/swift/macosx";
				MACOSX_DEPLOYMENT_TARGET = 10.10;
				OTHER_SWIFT_FLAGS = "-DXcode";
				PRODUCT_MODULE_NAME = SocksExampleServer;
				PRODUCT_NAME = "$(TARGET_NAME)";
				SWIFT_FORCE_DYNAMIC_LINK_STDLIB = YES;
				SWIFT_FORCE_STATIC_LINK_STDLIB = NO;
				SWIFT_OPTIMIZATION_LEVEL = "-Onone";
			};
			name = Debug;
		};
		"_____Release_" /* Release */ = {
			isa = XCBuildConfiguration;
			buildSettings = {
=======
		"_____Release_" /* Release */ = {
			isa = XCBuildConfiguration;
			buildSettings = {
>>>>>>> 1ec335a9
			};
			name = Release;
		};
		"_______Debug_" /* Debug */ = {
			isa = XCBuildConfiguration;
			buildSettings = {
			};
			name = Debug;
		};
/* End XCBuildConfiguration section */

/* Begin XCConfigurationList section */
		"___RootConfs_" /* Build configuration list for PBXProject "Redbird" */ = {
<<<<<<< HEAD
			isa = XCConfigurationList;
			buildConfigurations = (
				"_______Debug_" /* Debug */,
				"_____Release_" /* Release */,
			);
			defaultConfigurationIsVisible = 0;
			defaultConfigurationName = Debug;
		};
		"_______Confs_Redbird" /* Build configuration list for PBXNativeTarget "Redbird" */ = {
			isa = XCConfigurationList;
			buildConfigurations = (
				"___DebugConf_Redbird" /* Debug */,
				_ReleaseConf_Redbird /* Release */,
			);
			defaultConfigurationIsVisible = 0;
			defaultConfigurationName = Debug;
		};
		"_______Confs_RedbirdExample" /* Build configuration list for PBXNativeTarget "RedbirdExample" */ = {
			isa = XCConfigurationList;
			buildConfigurations = (
				"___DebugConf_RedbirdExample" /* Debug */,
				_ReleaseConf_RedbirdExample /* Release */,
			);
			defaultConfigurationIsVisible = 0;
			defaultConfigurationName = Debug;
		};
		"_______Confs_RedbirdTestSuite" /* Build configuration list for PBXNativeTarget "Redbird.testsuite" */ = {
			isa = XCConfigurationList;
			buildConfigurations = (
				"___DebugConf_RedbirdTestSuite" /* Debug */,
				_ReleaseConf_RedbirdTestSuite /* Release */,
			);
			defaultConfigurationIsVisible = 0;
			defaultConfigurationName = Debug;
		};
		"_______Confs_Socks" /* Build configuration list for PBXNativeTarget "Socks" */ = {
			isa = XCConfigurationList;
			buildConfigurations = (
				"___DebugConf_Socks" /* Debug */,
				_ReleaseConf_Socks /* Release */,
			);
			defaultConfigurationIsVisible = 0;
			defaultConfigurationName = Debug;
		};
		"_______Confs_SocksCore" /* Build configuration list for PBXNativeTarget "SocksCore" */ = {
			isa = XCConfigurationList;
			buildConfigurations = (
				"___DebugConf_SocksCore" /* Debug */,
				_ReleaseConf_SocksCore /* Release */,
			);
			defaultConfigurationIsVisible = 0;
			defaultConfigurationName = Debug;
		};
		"_______Confs_SocksCoreExampleClient" /* Build configuration list for PBXNativeTarget "SocksCoreExampleClient" */ = {
			isa = XCConfigurationList;
			buildConfigurations = (
				"___DebugConf_SocksCoreExampleClient" /* Debug */,
				_ReleaseConf_SocksCoreExampleClient /* Release */,
=======
			isa = XCConfigurationList;
			buildConfigurations = (
				"_______Debug_" /* Debug */,
				"_____Release_" /* Release */,
>>>>>>> 1ec335a9
			);
			defaultConfigurationIsVisible = 0;
			defaultConfigurationName = Debug;
		};
<<<<<<< HEAD
		"_______Confs_SocksCoreExampleServer" /* Build configuration list for PBXNativeTarget "SocksCoreExampleServer" */ = {
			isa = XCConfigurationList;
			buildConfigurations = (
				"___DebugConf_SocksCoreExampleServer" /* Debug */,
				_ReleaseConf_SocksCoreExampleServer /* Release */,
=======
		"_______Confs_Redbird" /* Build configuration list for PBXNativeTarget "Redbird" */ = {
			isa = XCConfigurationList;
			buildConfigurations = (
				"___DebugConf_Redbird" /* Debug */,
				_ReleaseConf_Redbird /* Release */,
>>>>>>> 1ec335a9
			);
			defaultConfigurationIsVisible = 0;
			defaultConfigurationName = Debug;
		};
<<<<<<< HEAD
		"_______Confs_SocksExampleClient" /* Build configuration list for PBXNativeTarget "SocksExampleClient" */ = {
			isa = XCConfigurationList;
			buildConfigurations = (
				"___DebugConf_SocksExampleClient" /* Debug */,
				_ReleaseConf_SocksExampleClient /* Release */,
=======
		"_______Confs_RedbirdExample" /* Build configuration list for PBXNativeTarget "RedbirdExample" */ = {
			isa = XCConfigurationList;
			buildConfigurations = (
				"___DebugConf_RedbirdExample" /* Debug */,
				_ReleaseConf_RedbirdExample /* Release */,
>>>>>>> 1ec335a9
			);
			defaultConfigurationIsVisible = 0;
			defaultConfigurationName = Debug;
		};
<<<<<<< HEAD
		"_______Confs_SocksExampleServer" /* Build configuration list for PBXNativeTarget "SocksExampleServer" */ = {
			isa = XCConfigurationList;
			buildConfigurations = (
				"___DebugConf_SocksExampleServer" /* Debug */,
				_ReleaseConf_SocksExampleServer /* Release */,
=======
		"_______Confs_RedbirdTestSuite" /* Build configuration list for PBXNativeTarget "Redbird.testsuite" */ = {
			isa = XCConfigurationList;
			buildConfigurations = (
				"___DebugConf_RedbirdTestSuite" /* Debug */,
				_ReleaseConf_RedbirdTestSuite /* Release */,
>>>>>>> 1ec335a9
			);
			defaultConfigurationIsVisible = 0;
			defaultConfigurationName = Debug;
		};
/* End XCConfigurationList section */
	};
	rootObject = __RootObject_ /* Project object */;
}<|MERGE_RESOLUTION|>--- conflicted
+++ resolved
@@ -7,19 +7,19 @@
 	objects = {
 
 /* Begin PBXBuildFile section */
-<<<<<<< HEAD
-		3A3807871CA013DF00C175F5 /* libSocksCore.dylib in Frameworks */ = {isa = PBXBuildFile; fileRef = "_____Product_SocksCore" /* libSocksCore.dylib */; };
-		3A3807881CA013DF00C175F5 /* libSocksCore.dylib in Frameworks */ = {isa = PBXBuildFile; fileRef = "_____Product_SocksCore" /* libSocksCore.dylib */; };
-		3A3807891CA013DF00C175F5 /* libSocksCore.dylib in Frameworks */ = {isa = PBXBuildFile; fileRef = "_____Product_SocksCore" /* libSocksCore.dylib */; };
-		3A38078A1CA013DF00C175F5 /* libSocks.dylib in Frameworks */ = {isa = PBXBuildFile; fileRef = "_____Product_Socks" /* libSocks.dylib */; };
-		3A38078B1CA013DF00C175F5 /* libSocksCore.dylib in Frameworks */ = {isa = PBXBuildFile; fileRef = "_____Product_SocksCore" /* libSocksCore.dylib */; };
-		3A38078C1CA013DF00C175F5 /* libSocks.dylib in Frameworks */ = {isa = PBXBuildFile; fileRef = "_____Product_Socks" /* libSocks.dylib */; };
-		3A38078D1CA013DF00C175F5 /* libSocksCore.dylib in Frameworks */ = {isa = PBXBuildFile; fileRef = "_____Product_SocksCore" /* libSocksCore.dylib */; };
-		3A38078E1CA013DF00C175F5 /* libSocks.dylib in Frameworks */ = {isa = PBXBuildFile; fileRef = "_____Product_Socks" /* libSocks.dylib */; };
-		3A38078F1CA013DF00C175F5 /* libSocksCore.dylib in Frameworks */ = {isa = PBXBuildFile; fileRef = "_____Product_SocksCore" /* libSocksCore.dylib */; };
-		3A3807901CA013DF00C175F5 /* libSocks.dylib in Frameworks */ = {isa = PBXBuildFile; fileRef = "_____Product_Socks" /* libSocks.dylib */; };
-		3A3807911CA013DF00C175F5 /* libSocksCore.dylib in Frameworks */ = {isa = PBXBuildFile; fileRef = "_____Product_SocksCore" /* libSocksCore.dylib */; };
-		3A3807921CA013DF00C175F5 /* libRedbird.dylib in Frameworks */ = {isa = PBXBuildFile; fileRef = "_____Product_Redbird" /* libRedbird.dylib */; };
+		3A9972761CB3D284007D4AB8 /* libSocksCore.dylib in Frameworks */ = {isa = PBXBuildFile; fileRef = "_____Product_SocksCore" /* libSocksCore.dylib */; };
+		3A9972771CB3D284007D4AB8 /* libSocksCore.dylib in Frameworks */ = {isa = PBXBuildFile; fileRef = "_____Product_SocksCore" /* libSocksCore.dylib */; };
+		3A9972781CB3D284007D4AB8 /* libSocksCore.dylib in Frameworks */ = {isa = PBXBuildFile; fileRef = "_____Product_SocksCore" /* libSocksCore.dylib */; };
+		3A9972791CB3D284007D4AB8 /* libSocks.dylib in Frameworks */ = {isa = PBXBuildFile; fileRef = "_____Product_Socks" /* libSocks.dylib */; };
+		3A99727A1CB3D284007D4AB8 /* libSocksCore.dylib in Frameworks */ = {isa = PBXBuildFile; fileRef = "_____Product_SocksCore" /* libSocksCore.dylib */; };
+		3A99727B1CB3D284007D4AB8 /* libSocksCore.dylib in Frameworks */ = {isa = PBXBuildFile; fileRef = "_____Product_SocksCore" /* libSocksCore.dylib */; };
+		3A99727C1CB3D284007D4AB8 /* libSocks.dylib in Frameworks */ = {isa = PBXBuildFile; fileRef = "_____Product_Socks" /* libSocks.dylib */; };
+		3A99727D1CB3D284007D4AB8 /* libSocksCore.dylib in Frameworks */ = {isa = PBXBuildFile; fileRef = "_____Product_SocksCore" /* libSocksCore.dylib */; };
+		3A99727E1CB3D284007D4AB8 /* libSocks.dylib in Frameworks */ = {isa = PBXBuildFile; fileRef = "_____Product_Socks" /* libSocks.dylib */; };
+		3A99727F1CB3D284007D4AB8 /* libSocksCore.dylib in Frameworks */ = {isa = PBXBuildFile; fileRef = "_____Product_SocksCore" /* libSocksCore.dylib */; };
+		3A9972801CB3D284007D4AB8 /* libSocks.dylib in Frameworks */ = {isa = PBXBuildFile; fileRef = "_____Product_Socks" /* libSocks.dylib */; };
+		3A9972811CB3D284007D4AB8 /* libSocksCore.dylib in Frameworks */ = {isa = PBXBuildFile; fileRef = "_____Product_SocksCore" /* libSocksCore.dylib */; };
+		3A9972821CB3D284007D4AB8 /* libRedbird.dylib in Frameworks */ = {isa = PBXBuildFile; fileRef = "_____Product_Redbird" /* libRedbird.dylib */; };
 		_LinkFileRef_Redbird /* libRedbird.dylib in Frameworks */ = {isa = PBXBuildFile; fileRef = "_____Product_Redbird" /* libRedbird.dylib */; };
 		_LinkFileRef_Socks /* libSocks.dylib in Frameworks */ = {isa = PBXBuildFile; fileRef = "_____Product_Socks" /* libSocks.dylib */; };
 		_LinkFileRef_SocksCore /* libSocksCore.dylib in Frameworks */ = {isa = PBXBuildFile; fileRef = "_____Product_SocksCore" /* libSocksCore.dylib */; };
@@ -50,11 +50,9 @@
 		"__src_cc_ref_Packages/Socks-0.0.3/Sources/SocksCoreExampleServer/main.swift" /* main.swift in Sources */ = {isa = PBXBuildFile; fileRef = "__PBXFileRef_Packages/Socks-0.0.3/Sources/SocksCoreExampleServer/main.swift" /* main.swift */; };
 		"__src_cc_ref_Packages/Socks-0.0.3/Sources/SocksExampleClient/main.swift" /* main.swift in Sources */ = {isa = PBXBuildFile; fileRef = "__PBXFileRef_Packages/Socks-0.0.3/Sources/SocksExampleClient/main.swift" /* main.swift */; };
 		"__src_cc_ref_Packages/Socks-0.0.3/Sources/SocksExampleServer/main.swift" /* main.swift in Sources */ = {isa = PBXBuildFile; fileRef = "__PBXFileRef_Packages/Socks-0.0.3/Sources/SocksExampleServer/main.swift" /* main.swift */; };
-=======
-		3AF47E041CAA705300C389BF /* libRedbird.dylib in Frameworks */ = {isa = PBXBuildFile; fileRef = "_____Product_Redbird" /* libRedbird.dylib */; };
-		3AF47E071CAA717100C389BF /* XCTestManifests.swift in Sources */ = {isa = PBXBuildFile; fileRef = 3AF47E061CAA717100C389BF /* XCTestManifests.swift */; };
-		_LinkFileRef_Redbird /* libRedbird.dylib in Frameworks */ = {isa = PBXBuildFile; fileRef = "_____Product_Redbird" /* libRedbird.dylib */; };
->>>>>>> 1ec335a9
+		"__src_cc_ref_Packages/Socks-0.0.3/Tests/SocksCore/ConversionTests.swift" /* ConversionTests.swift in Sources */ = {isa = PBXBuildFile; fileRef = "__PBXFileRef_Packages/Socks-0.0.3/Tests/SocksCore/ConversionTests.swift" /* ConversionTests.swift */; };
+		"__src_cc_ref_Packages/Socks-0.0.3/Tests/SocksCore/LiveTests.swift" /* LiveTests.swift in Sources */ = {isa = PBXBuildFile; fileRef = "__PBXFileRef_Packages/Socks-0.0.3/Tests/SocksCore/LiveTests.swift" /* LiveTests.swift */; };
+		"__src_cc_ref_Packages/Socks-0.0.3/Tests/SocksCore/XCTestManifests.swift" /* XCTestManifests.swift in Sources */ = {isa = PBXBuildFile; fileRef = "__PBXFileRef_Packages/Socks-0.0.3/Tests/SocksCore/XCTestManifests.swift" /* XCTestManifests.swift */; };
 		__src_cc_ref_Sources/Redbird/Array.swift /* Array.swift in Sources */ = {isa = PBXBuildFile; fileRef = __PBXFileRef_Sources/Redbird/Array.swift /* Array.swift */; };
 		__src_cc_ref_Sources/Redbird/BulkString.swift /* BulkString.swift in Sources */ = {isa = PBXBuildFile; fileRef = __PBXFileRef_Sources/Redbird/BulkString.swift /* BulkString.swift */; };
 		__src_cc_ref_Sources/Redbird/ClientSocket.swift /* ClientSocket.swift in Sources */ = {isa = PBXBuildFile; fileRef = __PBXFileRef_Sources/Redbird/ClientSocket.swift /* ClientSocket.swift */; };
@@ -77,41 +75,35 @@
 		__src_cc_ref_Tests/Redbird/PerformanceTests.swift /* PerformanceTests.swift in Sources */ = {isa = PBXBuildFile; fileRef = __PBXFileRef_Tests/Redbird/PerformanceTests.swift /* PerformanceTests.swift */; };
 		__src_cc_ref_Tests/Redbird/RedbirdTests.swift /* RedbirdTests.swift in Sources */ = {isa = PBXBuildFile; fileRef = __PBXFileRef_Tests/Redbird/RedbirdTests.swift /* RedbirdTests.swift */; };
 		__src_cc_ref_Tests/Redbird/StringTests.swift /* StringTests.swift in Sources */ = {isa = PBXBuildFile; fileRef = __PBXFileRef_Tests/Redbird/StringTests.swift /* StringTests.swift */; };
+		__src_cc_ref_Tests/Redbird/XCTestManifests.swift /* XCTestManifests.swift in Sources */ = {isa = PBXBuildFile; fileRef = __PBXFileRef_Tests/Redbird/XCTestManifests.swift /* XCTestManifests.swift */; };
 /* End PBXBuildFile section */
 
 /* Begin PBXContainerItemProxy section */
-<<<<<<< HEAD
-		3A3807931CA013E000C175F5 /* PBXContainerItemProxy */ = {
+		3A9972831CB3D285007D4AB8 /* PBXContainerItemProxy */ = {
 			isa = PBXContainerItemProxy;
 			containerPortal = __RootObject_ /* Project object */;
 			proxyType = 1;
 			remoteGlobalIDString = "______Target_SocksCore";
 			remoteInfo = SocksCore;
 		};
-		3A3807941CA013E000C175F5 /* PBXContainerItemProxy */ = {
+		3A9972841CB3D285007D4AB8 /* PBXContainerItemProxy */ = {
 			isa = PBXContainerItemProxy;
 			containerPortal = __RootObject_ /* Project object */;
 			proxyType = 1;
 			remoteGlobalIDString = "______Target_Socks";
 			remoteInfo = Socks;
 		};
-		3A3807951CA013E000C175F5 /* PBXContainerItemProxy */ = {
+		3A9972851CB3D285007D4AB8 /* PBXContainerItemProxy */ = {
 			isa = PBXContainerItemProxy;
 			containerPortal = __RootObject_ /* Project object */;
 			proxyType = 1;
-=======
-		3AF47E051CAA705500C389BF /* PBXContainerItemProxy */ = {
-			isa = PBXContainerItemProxy;
-			containerPortal = __RootObject_ /* Project object */;
-			proxyType = 1;
->>>>>>> 1ec335a9
 			remoteGlobalIDString = "______Target_Redbird";
 			remoteInfo = Redbird;
 		};
 /* End PBXContainerItemProxy section */
 
 /* Begin PBXFileReference section */
-<<<<<<< HEAD
+		__PBXFileRef_Package.swift /* Package.swift */ = {isa = PBXFileReference; lastKnownFileType = sourcecode.swift; name = Package.swift; path = /Users/honzadvorsky/Documents/Redbird/Package.swift; sourceTree = "<group>"; };
 		"__PBXFileRef_Packages/Socks-0.0.3/Sources/Socks/Actor.swift" /* Actor.swift */ = {isa = PBXFileReference; lastKnownFileType = sourcecode.swift; path = Actor.swift; sourceTree = "<group>"; };
 		"__PBXFileRef_Packages/Socks-0.0.3/Sources/Socks/Client.swift" /* Client.swift */ = {isa = PBXFileReference; lastKnownFileType = sourcecode.swift; path = Client.swift; sourceTree = "<group>"; };
 		"__PBXFileRef_Packages/Socks-0.0.3/Sources/Socks/ClientConnection.swift" /* ClientConnection.swift */ = {isa = PBXFileReference; lastKnownFileType = sourcecode.swift; path = ClientConnection.swift; sourceTree = "<group>"; };
@@ -139,10 +131,9 @@
 		"__PBXFileRef_Packages/Socks-0.0.3/Sources/SocksCoreExampleServer/main.swift" /* main.swift */ = {isa = PBXFileReference; lastKnownFileType = sourcecode.swift; path = main.swift; sourceTree = "<group>"; };
 		"__PBXFileRef_Packages/Socks-0.0.3/Sources/SocksExampleClient/main.swift" /* main.swift */ = {isa = PBXFileReference; lastKnownFileType = sourcecode.swift; path = main.swift; sourceTree = "<group>"; };
 		"__PBXFileRef_Packages/Socks-0.0.3/Sources/SocksExampleServer/main.swift" /* main.swift */ = {isa = PBXFileReference; lastKnownFileType = sourcecode.swift; path = main.swift; sourceTree = "<group>"; };
-=======
-		3AF47E061CAA717100C389BF /* XCTestManifests.swift */ = {isa = PBXFileReference; fileEncoding = 4; lastKnownFileType = sourcecode.swift; path = XCTestManifests.swift; sourceTree = "<group>"; };
-		__PBXFileRef_Package.swift /* Package.swift */ = {isa = PBXFileReference; lastKnownFileType = sourcecode.swift; name = Package.swift; path = /Users/honzadvorsky/Documents/Redbird/Package.swift; sourceTree = "<group>"; };
->>>>>>> 1ec335a9
+		"__PBXFileRef_Packages/Socks-0.0.3/Tests/SocksCore/ConversionTests.swift" /* ConversionTests.swift */ = {isa = PBXFileReference; lastKnownFileType = sourcecode.swift; path = ConversionTests.swift; sourceTree = "<group>"; };
+		"__PBXFileRef_Packages/Socks-0.0.3/Tests/SocksCore/LiveTests.swift" /* LiveTests.swift */ = {isa = PBXFileReference; lastKnownFileType = sourcecode.swift; path = LiveTests.swift; sourceTree = "<group>"; };
+		"__PBXFileRef_Packages/Socks-0.0.3/Tests/SocksCore/XCTestManifests.swift" /* XCTestManifests.swift */ = {isa = PBXFileReference; lastKnownFileType = sourcecode.swift; path = XCTestManifests.swift; sourceTree = "<group>"; };
 		__PBXFileRef_Sources/Redbird/Array.swift /* Array.swift */ = {isa = PBXFileReference; lastKnownFileType = sourcecode.swift; path = Array.swift; sourceTree = "<group>"; };
 		__PBXFileRef_Sources/Redbird/BulkString.swift /* BulkString.swift */ = {isa = PBXFileReference; lastKnownFileType = sourcecode.swift; path = BulkString.swift; sourceTree = "<group>"; };
 		__PBXFileRef_Sources/Redbird/ClientSocket.swift /* ClientSocket.swift */ = {isa = PBXFileReference; lastKnownFileType = sourcecode.swift; path = ClientSocket.swift; sourceTree = "<group>"; };
@@ -165,19 +156,17 @@
 		__PBXFileRef_Tests/Redbird/PerformanceTests.swift /* PerformanceTests.swift */ = {isa = PBXFileReference; lastKnownFileType = sourcecode.swift; path = PerformanceTests.swift; sourceTree = "<group>"; };
 		__PBXFileRef_Tests/Redbird/RedbirdTests.swift /* RedbirdTests.swift */ = {isa = PBXFileReference; lastKnownFileType = sourcecode.swift; path = RedbirdTests.swift; sourceTree = "<group>"; };
 		__PBXFileRef_Tests/Redbird/StringTests.swift /* StringTests.swift */ = {isa = PBXFileReference; lastKnownFileType = sourcecode.swift; path = StringTests.swift; sourceTree = "<group>"; };
+		__PBXFileRef_Tests/Redbird/XCTestManifests.swift /* XCTestManifests.swift */ = {isa = PBXFileReference; lastKnownFileType = sourcecode.swift; path = XCTestManifests.swift; sourceTree = "<group>"; };
 		"_____Product_Redbird" /* libRedbird.dylib */ = {isa = PBXFileReference; explicitFileType = "compiled.mach-o.dylib"; path = libRedbird.dylib; sourceTree = BUILT_PRODUCTS_DIR; };
 		"_____Product_RedbirdExample" /* RedbirdExample */ = {isa = PBXFileReference; explicitFileType = "compiled.mach-o.executable"; path = RedbirdExample; sourceTree = BUILT_PRODUCTS_DIR; };
-<<<<<<< HEAD
-		"_____Product_RedbirdTestSuite" /* RedbirdTestSuite.xctest */ = {isa = PBXFileReference; lastKnownFileType = file; name = RedbirdTestSuite.xctest; path = Redbird.testsuite.xctest; sourceTree = BUILT_PRODUCTS_DIR; };
+		"_____Product_RedbirdTestSuite" /* Redbird.testsuite.xctest */ = {isa = PBXFileReference; explicitFileType = wrapper.cfbundle; path = Redbird.testsuite.xctest; sourceTree = BUILT_PRODUCTS_DIR; };
 		"_____Product_Socks" /* libSocks.dylib */ = {isa = PBXFileReference; explicitFileType = "compiled.mach-o.dylib"; path = libSocks.dylib; sourceTree = BUILT_PRODUCTS_DIR; };
 		"_____Product_SocksCore" /* libSocksCore.dylib */ = {isa = PBXFileReference; explicitFileType = "compiled.mach-o.dylib"; path = libSocksCore.dylib; sourceTree = BUILT_PRODUCTS_DIR; };
 		"_____Product_SocksCoreExampleClient" /* SocksCoreExampleClient */ = {isa = PBXFileReference; explicitFileType = "compiled.mach-o.executable"; path = SocksCoreExampleClient; sourceTree = BUILT_PRODUCTS_DIR; };
 		"_____Product_SocksCoreExampleServer" /* SocksCoreExampleServer */ = {isa = PBXFileReference; explicitFileType = "compiled.mach-o.executable"; path = SocksCoreExampleServer; sourceTree = BUILT_PRODUCTS_DIR; };
+		"_____Product_SocksCoreTestSuite" /* SocksCore.testsuite.xctest */ = {isa = PBXFileReference; explicitFileType = wrapper.cfbundle; path = SocksCore.testsuite.xctest; sourceTree = BUILT_PRODUCTS_DIR; };
 		"_____Product_SocksExampleClient" /* SocksExampleClient */ = {isa = PBXFileReference; explicitFileType = "compiled.mach-o.executable"; path = SocksExampleClient; sourceTree = BUILT_PRODUCTS_DIR; };
 		"_____Product_SocksExampleServer" /* SocksExampleServer */ = {isa = PBXFileReference; explicitFileType = "compiled.mach-o.executable"; path = SocksExampleServer; sourceTree = BUILT_PRODUCTS_DIR; };
-=======
-		"_____Product_RedbirdTestSuite" /* Redbird.testsuite.xctest */ = {isa = PBXFileReference; explicitFileType = wrapper.cfbundle; path = Redbird.testsuite.xctest; sourceTree = BUILT_PRODUCTS_DIR; };
->>>>>>> 1ec335a9
 /* End PBXFileReference section */
 
 /* Begin PBXFrameworksBuildPhase section */
@@ -185,8 +174,8 @@
 			isa = PBXFrameworksBuildPhase;
 			buildActionMask = 0;
 			files = (
-				3A38078C1CA013DF00C175F5 /* libSocks.dylib in Frameworks */,
-				3A38078D1CA013DF00C175F5 /* libSocksCore.dylib in Frameworks */,
+				3A99727C1CB3D284007D4AB8 /* libSocks.dylib in Frameworks */,
+				3A99727D1CB3D284007D4AB8 /* libSocksCore.dylib in Frameworks */,
 			);
 			runOnlyForDeploymentPostprocessing = 0;
 		};
@@ -194,11 +183,8 @@
 			isa = PBXFrameworksBuildPhase;
 			buildActionMask = 0;
 			files = (
-<<<<<<< HEAD
-				3A38078E1CA013DF00C175F5 /* libSocks.dylib in Frameworks */,
-				3A38078F1CA013DF00C175F5 /* libSocksCore.dylib in Frameworks */,
-=======
->>>>>>> 1ec335a9
+				3A99727E1CB3D284007D4AB8 /* libSocks.dylib in Frameworks */,
+				3A99727F1CB3D284007D4AB8 /* libSocksCore.dylib in Frameworks */,
 				_LinkFileRef_Redbird /* libRedbird.dylib in Frameworks */,
 			);
 			runOnlyForDeploymentPostprocessing = 0;
@@ -207,10 +193,9 @@
 			isa = PBXFrameworksBuildPhase;
 			buildActionMask = 0;
 			files = (
-<<<<<<< HEAD
-				3A3807901CA013DF00C175F5 /* libSocks.dylib in Frameworks */,
-				3A3807911CA013DF00C175F5 /* libSocksCore.dylib in Frameworks */,
-				3A3807921CA013DF00C175F5 /* libRedbird.dylib in Frameworks */,
+				3A9972801CB3D284007D4AB8 /* libSocks.dylib in Frameworks */,
+				3A9972811CB3D284007D4AB8 /* libSocksCore.dylib in Frameworks */,
+				3A9972821CB3D284007D4AB8 /* libRedbird.dylib in Frameworks */,
 			);
 			runOnlyForDeploymentPostprocessing = 0;
 		};
@@ -233,7 +218,7 @@
 			isa = PBXFrameworksBuildPhase;
 			buildActionMask = 0;
 			files = (
-				3A3807871CA013DF00C175F5 /* libSocksCore.dylib in Frameworks */,
+				3A9972761CB3D284007D4AB8 /* libSocksCore.dylib in Frameworks */,
 			);
 			runOnlyForDeploymentPostprocessing = 0;
 		};
@@ -241,7 +226,15 @@
 			isa = PBXFrameworksBuildPhase;
 			buildActionMask = 0;
 			files = (
-				3A3807881CA013DF00C175F5 /* libSocksCore.dylib in Frameworks */,
+				3A9972771CB3D284007D4AB8 /* libSocksCore.dylib in Frameworks */,
+			);
+			runOnlyForDeploymentPostprocessing = 0;
+		};
+		"___LinkPhase_SocksCoreTestSuite" /* Frameworks */ = {
+			isa = PBXFrameworksBuildPhase;
+			buildActionMask = 0;
+			files = (
+				3A99727B1CB3D284007D4AB8 /* libSocksCore.dylib in Frameworks */,
 			);
 			runOnlyForDeploymentPostprocessing = 0;
 		};
@@ -250,7 +243,7 @@
 			buildActionMask = 0;
 			files = (
 				_LinkFileRef_Socks /* libSocks.dylib in Frameworks */,
-				3A3807891CA013DF00C175F5 /* libSocksCore.dylib in Frameworks */,
+				3A9972781CB3D284007D4AB8 /* libSocksCore.dylib in Frameworks */,
 			);
 			runOnlyForDeploymentPostprocessing = 0;
 		};
@@ -258,11 +251,8 @@
 			isa = PBXFrameworksBuildPhase;
 			buildActionMask = 0;
 			files = (
-				3A38078A1CA013DF00C175F5 /* libSocks.dylib in Frameworks */,
-				3A38078B1CA013DF00C175F5 /* libSocksCore.dylib in Frameworks */,
-=======
-				3AF47E041CAA705300C389BF /* libRedbird.dylib in Frameworks */,
->>>>>>> 1ec335a9
+				3A9972791CB3D284007D4AB8 /* libSocks.dylib in Frameworks */,
+				3A99727A1CB3D284007D4AB8 /* libSocksCore.dylib in Frameworks */,
 			);
 			runOnlyForDeploymentPostprocessing = 0;
 		};
@@ -272,11 +262,8 @@
 		TestProducts_ /* Tests */ = {
 			isa = PBXGroup;
 			children = (
-<<<<<<< HEAD
-				"_____Product_RedbirdTestSuite" /* RedbirdTestSuite.xctest */,
-=======
+				"_____Product_SocksCoreTestSuite" /* SocksCore.testsuite.xctest */,
 				"_____Product_RedbirdTestSuite" /* Redbird.testsuite.xctest */,
->>>>>>> 1ec335a9
 			);
 			name = Tests;
 			sourceTree = "<group>";
@@ -284,7 +271,7 @@
 		"___RootGroup_" = {
 			isa = PBXGroup;
 			children = (
-<<<<<<< HEAD
+				__PBXFileRef_Package.swift /* Package.swift */,
 				"_____Sources_" /* Sources */,
 				"_______Tests_" /* Tests */,
 				"____Products_" /* Products */,
@@ -303,16 +290,10 @@
 				"_____Product_SocksExampleServer" /* SocksExampleServer */,
 				"_____Product_Redbird" /* libRedbird.dylib */,
 				"_____Product_RedbirdExample" /* RedbirdExample */,
-=======
-				__PBXFileRef_Package.swift /* Package.swift */,
-				"_____Sources_" /* Sources */,
-				"_______Tests_" /* Tests */,
-				"____Products_" /* Products */,
->>>>>>> 1ec335a9
-			);
-			sourceTree = "<group>";
-		};
-<<<<<<< HEAD
+			);
+			name = Products;
+			sourceTree = "<group>";
+		};
 		"_____Sources_" /* Sources */ = {
 			isa = PBXGroup;
 			children = (
@@ -369,6 +350,7 @@
 				__PBXFileRef_Tests/Redbird/PerformanceTests.swift /* PerformanceTests.swift */,
 				__PBXFileRef_Tests/Redbird/RedbirdTests.swift /* RedbirdTests.swift */,
 				__PBXFileRef_Tests/Redbird/StringTests.swift /* StringTests.swift */,
+				__PBXFileRef_Tests/Redbird/XCTestManifests.swift /* XCTestManifests.swift */,
 			);
 			name = Redbird.testsuite;
 			path = ../Tests/Redbird;
@@ -431,6 +413,17 @@
 			path = "../Packages/Socks-0.0.3/Sources/SocksCoreExampleServer";
 			sourceTree = "<group>";
 		};
+		"_______Group_SocksCoreTestSuite" /* SocksCore.testsuite */ = {
+			isa = PBXGroup;
+			children = (
+				"__PBXFileRef_Packages/Socks-0.0.3/Tests/SocksCore/ConversionTests.swift" /* ConversionTests.swift */,
+				"__PBXFileRef_Packages/Socks-0.0.3/Tests/SocksCore/LiveTests.swift" /* LiveTests.swift */,
+				"__PBXFileRef_Packages/Socks-0.0.3/Tests/SocksCore/XCTestManifests.swift" /* XCTestManifests.swift */,
+			);
+			name = SocksCore.testsuite;
+			path = "../Packages/Socks-0.0.3/Tests/SocksCore";
+			sourceTree = "<group>";
+		};
 		"_______Group_SocksExampleClient" /* SocksExampleClient */ = {
 			isa = PBXGroup;
 			children = (
@@ -452,87 +445,12 @@
 		"_______Tests_" /* Tests */ = {
 			isa = PBXGroup;
 			children = (
+				"_______Group_SocksCoreTestSuite" /* SocksCore.testsuite */,
 				"_______Group_RedbirdTestSuite" /* Redbird.testsuite */,
 			);
 			name = Tests;
 			sourceTree = "<group>";
 		};
-=======
-		"____Products_" /* Products */ = {
-			isa = PBXGroup;
-			children = (
-				TestProducts_ /* Tests */,
-				"_____Product_Redbird" /* libRedbird.dylib */,
-				"_____Product_RedbirdExample" /* RedbirdExample */,
-			);
-			name = Products;
-			sourceTree = "<group>";
-		};
-		"_____Sources_" /* Sources */ = {
-			isa = PBXGroup;
-			children = (
-				"_______Group_Redbird" /* Redbird */,
-				"_______Group_RedbirdExample" /* RedbirdExample */,
-			);
-			name = Sources;
-			sourceTree = "<group>";
-		};
-		"_______Group_Redbird" /* Redbird */ = {
-			isa = PBXGroup;
-			children = (
-				__PBXFileRef_Sources/Redbird/Array.swift /* Array.swift */,
-				__PBXFileRef_Sources/Redbird/BulkString.swift /* BulkString.swift */,
-				__PBXFileRef_Sources/Redbird/ClientSocket.swift /* ClientSocket.swift */,
-				__PBXFileRef_Sources/Redbird/Error.swift /* Error.swift */,
-				__PBXFileRef_Sources/Redbird/Errors.swift /* Errors.swift */,
-				__PBXFileRef_Sources/Redbird/Extensions.swift /* Extensions.swift */,
-				__PBXFileRef_Sources/Redbird/ExternalTypeConversions.swift /* ExternalTypeConversions.swift */,
-				__PBXFileRef_Sources/Redbird/Formatters.swift /* Formatters.swift */,
-				__PBXFileRef_Sources/Redbird/Integer.swift /* Integer.swift */,
-				__PBXFileRef_Sources/Redbird/Null.swift /* Null.swift */,
-				__PBXFileRef_Sources/Redbird/Parsers.swift /* Parsers.swift */,
-				__PBXFileRef_Sources/Redbird/Redbird.swift /* Redbird.swift */,
-				__PBXFileRef_Sources/Redbird/RedbirdExtensions.swift /* RedbirdExtensions.swift */,
-				__PBXFileRef_Sources/Redbird/SimpleString.swift /* SimpleString.swift */,
-				__PBXFileRef_Sources/Redbird/Types.swift /* Types.swift */,
-			);
-			name = Redbird;
-			path = ../Sources/Redbird;
-			sourceTree = "<group>";
-		};
-		"_______Group_RedbirdExample" /* RedbirdExample */ = {
-			isa = PBXGroup;
-			children = (
-				__PBXFileRef_Sources/RedbirdExample/main.swift /* main.swift */,
-			);
-			name = RedbirdExample;
-			path = ../Sources/RedbirdExample;
-			sourceTree = "<group>";
-		};
-		"_______Group_RedbirdTestSuite" /* Redbird.testsuite */ = {
-			isa = PBXGroup;
-			children = (
-				__PBXFileRef_Tests/Redbird/ConversionTests.swift /* ConversionTests.swift */,
-				__PBXFileRef_Tests/Redbird/FormattingTests.swift /* FormattingTests.swift */,
-				__PBXFileRef_Tests/Redbird/ParsingTests.swift /* ParsingTests.swift */,
-				__PBXFileRef_Tests/Redbird/PerformanceTests.swift /* PerformanceTests.swift */,
-				__PBXFileRef_Tests/Redbird/RedbirdTests.swift /* RedbirdTests.swift */,
-				__PBXFileRef_Tests/Redbird/StringTests.swift /* StringTests.swift */,
-				3AF47E061CAA717100C389BF /* XCTestManifests.swift */,
-			);
-			name = Redbird.testsuite;
-			path = ../Tests/Redbird;
-			sourceTree = "<group>";
-		};
-		"_______Tests_" /* Tests */ = {
-			isa = PBXGroup;
-			children = (
-				"_______Group_RedbirdTestSuite" /* Redbird.testsuite */,
-			);
-			name = Tests;
-			sourceTree = "<group>";
-		};
->>>>>>> 1ec335a9
 /* End PBXGroup section */
 
 /* Begin PBXNativeTarget section */
@@ -564,11 +482,8 @@
 			buildRules = (
 			);
 			dependencies = (
-<<<<<<< HEAD
 				__Dependency_Socks /* PBXTargetDependency */,
 				__Dependency_SocksCore /* PBXTargetDependency */,
-=======
->>>>>>> 1ec335a9
 				__Dependency_Redbird /* PBXTargetDependency */,
 			);
 			name = RedbirdExample;
@@ -586,20 +501,13 @@
 			buildRules = (
 			);
 			dependencies = (
-<<<<<<< HEAD
 				__Dependency_Socks /* PBXTargetDependency */,
 				__Dependency_SocksCore /* PBXTargetDependency */,
-=======
->>>>>>> 1ec335a9
 				__Dependency_Redbird /* PBXTargetDependency */,
 			);
 			name = Redbird.testsuite;
 			productName = RedbirdTestSuite;
-<<<<<<< HEAD
-			productReference = "_____Product_RedbirdTestSuite" /* RedbirdTestSuite.xctest */;
-=======
 			productReference = "_____Product_RedbirdTestSuite" /* Redbird.testsuite.xctest */;
->>>>>>> 1ec335a9
 			productType = "com.apple.product-type.bundle.unit-test";
 		};
 		"______Target_Socks" /* Socks */ = {
@@ -668,6 +576,23 @@
 			productName = SocksCoreExampleServer;
 			productReference = "_____Product_SocksCoreExampleServer" /* SocksCoreExampleServer */;
 			productType = "com.apple.product-type.tool";
+		};
+		"______Target_SocksCoreTestSuite" /* SocksCore.testsuite */ = {
+			isa = PBXNativeTarget;
+			buildConfigurationList = "_______Confs_SocksCoreTestSuite" /* Build configuration list for PBXNativeTarget "SocksCore.testsuite" */;
+			buildPhases = (
+				CompilePhase_SocksCoreTestSuite /* Sources */,
+				"___LinkPhase_SocksCoreTestSuite" /* Frameworks */,
+			);
+			buildRules = (
+			);
+			dependencies = (
+				__Dependency_SocksCore /* PBXTargetDependency */,
+			);
+			name = SocksCore.testsuite;
+			productName = SocksCoreTestSuite;
+			productReference = "_____Product_SocksCoreTestSuite" /* SocksCore.testsuite.xctest */;
+			productType = "com.apple.product-type.bundle.unit-test";
 		};
 		"______Target_SocksExampleClient" /* SocksExampleClient */ = {
 			isa = PBXNativeTarget;
@@ -723,15 +648,13 @@
 			projectDirPath = "";
 			projectRoot = "";
 			targets = (
-<<<<<<< HEAD
 				"______Target_Socks" /* Socks */,
 				"______Target_SocksCore" /* SocksCore */,
 				"______Target_SocksCoreExampleClient" /* SocksCoreExampleClient */,
 				"______Target_SocksCoreExampleServer" /* SocksCoreExampleServer */,
 				"______Target_SocksExampleClient" /* SocksExampleClient */,
 				"______Target_SocksExampleServer" /* SocksExampleServer */,
-=======
->>>>>>> 1ec335a9
+				"______Target_SocksCoreTestSuite" /* SocksCore.testsuite */,
 				"______Target_Redbird" /* Redbird */,
 				"______Target_RedbirdExample" /* RedbirdExample */,
 				"______Target_RedbirdTestSuite" /* Redbird.testsuite */,
@@ -741,7 +664,6 @@
 
 /* Begin PBXSourcesBuildPhase section */
 		CompilePhase_Redbird /* Sources */ = {
-<<<<<<< HEAD
 			isa = PBXSourcesBuildPhase;
 			buildActionMask = 0;
 			files = (
@@ -781,6 +703,7 @@
 				__src_cc_ref_Tests/Redbird/PerformanceTests.swift /* PerformanceTests.swift in Sources */,
 				__src_cc_ref_Tests/Redbird/RedbirdTests.swift /* RedbirdTests.swift in Sources */,
 				__src_cc_ref_Tests/Redbird/StringTests.swift /* StringTests.swift in Sources */,
+				__src_cc_ref_Tests/Redbird/XCTestManifests.swift /* XCTestManifests.swift in Sources */,
 			);
 			runOnlyForDeploymentPostprocessing = 0;
 		};
@@ -837,6 +760,16 @@
 			);
 			runOnlyForDeploymentPostprocessing = 0;
 		};
+		CompilePhase_SocksCoreTestSuite /* Sources */ = {
+			isa = PBXSourcesBuildPhase;
+			buildActionMask = 0;
+			files = (
+				"__src_cc_ref_Packages/Socks-0.0.3/Tests/SocksCore/ConversionTests.swift" /* ConversionTests.swift in Sources */,
+				"__src_cc_ref_Packages/Socks-0.0.3/Tests/SocksCore/LiveTests.swift" /* LiveTests.swift in Sources */,
+				"__src_cc_ref_Packages/Socks-0.0.3/Tests/SocksCore/XCTestManifests.swift" /* XCTestManifests.swift in Sources */,
+			);
+			runOnlyForDeploymentPostprocessing = 0;
+		};
 		CompilePhase_SocksExampleClient /* Sources */ = {
 			isa = PBXSourcesBuildPhase;
 			buildActionMask = 0;
@@ -850,48 +783,6 @@
 			buildActionMask = 0;
 			files = (
 				"__src_cc_ref_Packages/Socks-0.0.3/Sources/SocksExampleServer/main.swift" /* main.swift in Sources */,
-=======
-			isa = PBXSourcesBuildPhase;
-			buildActionMask = 0;
-			files = (
-				__src_cc_ref_Sources/Redbird/Array.swift /* Array.swift in Sources */,
-				__src_cc_ref_Sources/Redbird/BulkString.swift /* BulkString.swift in Sources */,
-				__src_cc_ref_Sources/Redbird/ClientSocket.swift /* ClientSocket.swift in Sources */,
-				__src_cc_ref_Sources/Redbird/Error.swift /* Error.swift in Sources */,
-				__src_cc_ref_Sources/Redbird/Errors.swift /* Errors.swift in Sources */,
-				__src_cc_ref_Sources/Redbird/Extensions.swift /* Extensions.swift in Sources */,
-				__src_cc_ref_Sources/Redbird/ExternalTypeConversions.swift /* ExternalTypeConversions.swift in Sources */,
-				__src_cc_ref_Sources/Redbird/Formatters.swift /* Formatters.swift in Sources */,
-				__src_cc_ref_Sources/Redbird/Integer.swift /* Integer.swift in Sources */,
-				__src_cc_ref_Sources/Redbird/Null.swift /* Null.swift in Sources */,
-				__src_cc_ref_Sources/Redbird/Parsers.swift /* Parsers.swift in Sources */,
-				__src_cc_ref_Sources/Redbird/Redbird.swift /* Redbird.swift in Sources */,
-				__src_cc_ref_Sources/Redbird/RedbirdExtensions.swift /* RedbirdExtensions.swift in Sources */,
-				__src_cc_ref_Sources/Redbird/SimpleString.swift /* SimpleString.swift in Sources */,
-				__src_cc_ref_Sources/Redbird/Types.swift /* Types.swift in Sources */,
-			);
-			runOnlyForDeploymentPostprocessing = 0;
-		};
-		CompilePhase_RedbirdExample /* Sources */ = {
-			isa = PBXSourcesBuildPhase;
-			buildActionMask = 0;
-			files = (
-				__src_cc_ref_Sources/RedbirdExample/main.swift /* main.swift in Sources */,
-			);
-			runOnlyForDeploymentPostprocessing = 0;
-		};
-		CompilePhase_RedbirdTestSuite /* Sources */ = {
-			isa = PBXSourcesBuildPhase;
-			buildActionMask = 0;
-			files = (
-				3AF47E071CAA717100C389BF /* XCTestManifests.swift in Sources */,
-				__src_cc_ref_Tests/Redbird/ConversionTests.swift /* ConversionTests.swift in Sources */,
-				__src_cc_ref_Tests/Redbird/FormattingTests.swift /* FormattingTests.swift in Sources */,
-				__src_cc_ref_Tests/Redbird/ParsingTests.swift /* ParsingTests.swift in Sources */,
-				__src_cc_ref_Tests/Redbird/PerformanceTests.swift /* PerformanceTests.swift in Sources */,
-				__src_cc_ref_Tests/Redbird/RedbirdTests.swift /* RedbirdTests.swift in Sources */,
-				__src_cc_ref_Tests/Redbird/StringTests.swift /* StringTests.swift in Sources */,
->>>>>>> 1ec335a9
 			);
 			runOnlyForDeploymentPostprocessing = 0;
 		};
@@ -901,21 +792,17 @@
 		__Dependency_Redbird /* PBXTargetDependency */ = {
 			isa = PBXTargetDependency;
 			target = "______Target_Redbird" /* Redbird */;
-<<<<<<< HEAD
-			targetProxy = 3A3807951CA013E000C175F5 /* PBXContainerItemProxy */;
+			targetProxy = 3A9972851CB3D285007D4AB8 /* PBXContainerItemProxy */;
 		};
 		__Dependency_Socks /* PBXTargetDependency */ = {
 			isa = PBXTargetDependency;
 			target = "______Target_Socks" /* Socks */;
-			targetProxy = 3A3807941CA013E000C175F5 /* PBXContainerItemProxy */;
+			targetProxy = 3A9972841CB3D285007D4AB8 /* PBXContainerItemProxy */;
 		};
 		__Dependency_SocksCore /* PBXTargetDependency */ = {
 			isa = PBXTargetDependency;
 			target = "______Target_SocksCore" /* SocksCore */;
-			targetProxy = 3A3807931CA013E000C175F5 /* PBXContainerItemProxy */;
-=======
-			targetProxy = 3AF47E051CAA705500C389BF /* PBXContainerItemProxy */;
->>>>>>> 1ec335a9
+			targetProxy = 3A9972831CB3D285007D4AB8 /* PBXContainerItemProxy */;
 		};
 /* End PBXTargetDependency section */
 
@@ -926,16 +813,11 @@
 				COMBINE_HIDPI_IMAGES = YES;
 				DYLIB_INSTALL_NAME_BASE = "$(CONFIGURATION_BUILD_DIR)";
 				ENABLE_TESTABILITY = YES;
-<<<<<<< HEAD
-				LD_RUNPATH_SEARCH_PATHS = "/Users/honzadvorsky/Documents/swift-repos/build/Ninja-DebugAssert/usr/lib/swift/macosx";
-=======
-				LD_RUNPATH_SEARCH_PATHS = "$(TOOLCHAIN_DIR)/usr/lib/swift/macosx";
->>>>>>> 1ec335a9
+				LD_RUNPATH_SEARCH_PATHS = "$(TOOLCHAIN_DIR)/usr/lib/swift/macosx";
 				MACOSX_DEPLOYMENT_TARGET = 10.10;
 				OTHER_SWIFT_FLAGS = "-DXcode";
 				PRODUCT_MODULE_NAME = Redbird;
 				PRODUCT_NAME = "lib$(TARGET_NAME)";
-<<<<<<< HEAD
 			};
 			name = Release;
 		};
@@ -943,7 +825,7 @@
 			isa = XCBuildConfiguration;
 			buildSettings = {
 				COMBINE_HIDPI_IMAGES = YES;
-				LD_RUNPATH_SEARCH_PATHS = "/Users/honzadvorsky/Documents/swift-repos/build/Ninja-DebugAssert/usr/lib/swift/macosx";
+				LD_RUNPATH_SEARCH_PATHS = "$(TOOLCHAIN_DIR)/usr/lib/swift/macosx";
 				MACOSX_DEPLOYMENT_TARGET = 10.10;
 				OTHER_SWIFT_FLAGS = "-DXcode";
 				PRODUCT_MODULE_NAME = RedbirdExample;
@@ -972,7 +854,7 @@
 				COMBINE_HIDPI_IMAGES = YES;
 				DYLIB_INSTALL_NAME_BASE = "$(CONFIGURATION_BUILD_DIR)";
 				ENABLE_TESTABILITY = YES;
-				LD_RUNPATH_SEARCH_PATHS = "/Users/honzadvorsky/Documents/swift-repos/build/Ninja-DebugAssert/usr/lib/swift/macosx";
+				LD_RUNPATH_SEARCH_PATHS = "$(TOOLCHAIN_DIR)/usr/lib/swift/macosx";
 				MACOSX_DEPLOYMENT_TARGET = 10.10;
 				OTHER_SWIFT_FLAGS = "-DXcode";
 				PRODUCT_MODULE_NAME = Socks;
@@ -986,7 +868,7 @@
 				COMBINE_HIDPI_IMAGES = YES;
 				DYLIB_INSTALL_NAME_BASE = "$(CONFIGURATION_BUILD_DIR)";
 				ENABLE_TESTABILITY = YES;
-				LD_RUNPATH_SEARCH_PATHS = "/Users/honzadvorsky/Documents/swift-repos/build/Ninja-DebugAssert/usr/lib/swift/macosx";
+				LD_RUNPATH_SEARCH_PATHS = "$(TOOLCHAIN_DIR)/usr/lib/swift/macosx";
 				MACOSX_DEPLOYMENT_TARGET = 10.10;
 				OTHER_SWIFT_FLAGS = "-DXcode";
 				PRODUCT_MODULE_NAME = SocksCore;
@@ -998,7 +880,7 @@
 			isa = XCBuildConfiguration;
 			buildSettings = {
 				COMBINE_HIDPI_IMAGES = YES;
-				LD_RUNPATH_SEARCH_PATHS = "/Users/honzadvorsky/Documents/swift-repos/build/Ninja-DebugAssert/usr/lib/swift/macosx";
+				LD_RUNPATH_SEARCH_PATHS = "$(TOOLCHAIN_DIR)/usr/lib/swift/macosx";
 				MACOSX_DEPLOYMENT_TARGET = 10.10;
 				OTHER_SWIFT_FLAGS = "-DXcode";
 				PRODUCT_MODULE_NAME = SocksCoreExampleClient;
@@ -1012,7 +894,7 @@
 			isa = XCBuildConfiguration;
 			buildSettings = {
 				COMBINE_HIDPI_IMAGES = YES;
-				LD_RUNPATH_SEARCH_PATHS = "/Users/honzadvorsky/Documents/swift-repos/build/Ninja-DebugAssert/usr/lib/swift/macosx";
+				LD_RUNPATH_SEARCH_PATHS = "$(TOOLCHAIN_DIR)/usr/lib/swift/macosx";
 				MACOSX_DEPLOYMENT_TARGET = 10.10;
 				OTHER_SWIFT_FLAGS = "-DXcode";
 				PRODUCT_MODULE_NAME = SocksCoreExampleServer;
@@ -1022,11 +904,24 @@
 			};
 			name = Release;
 		};
+		_ReleaseConf_SocksCoreTestSuite /* Release */ = {
+			isa = XCBuildConfiguration;
+			buildSettings = {
+				COMBINE_HIDPI_IMAGES = YES;
+				EMBEDDED_CONTENT_CONTAINS_SWIFT = YES;
+				LD_RUNPATH_SEARCH_PATHS = "@loader_path/../Frameworks";
+				MACOSX_DEPLOYMENT_TARGET = 10.10;
+				OTHER_SWIFT_FLAGS = "-DXcode";
+				PRODUCT_MODULE_NAME = SocksCoreTestSuite;
+				PRODUCT_NAME = "$(TARGET_NAME)";
+			};
+			name = Release;
+		};
 		_ReleaseConf_SocksExampleClient /* Release */ = {
 			isa = XCBuildConfiguration;
 			buildSettings = {
 				COMBINE_HIDPI_IMAGES = YES;
-				LD_RUNPATH_SEARCH_PATHS = "/Users/honzadvorsky/Documents/swift-repos/build/Ninja-DebugAssert/usr/lib/swift/macosx";
+				LD_RUNPATH_SEARCH_PATHS = "$(TOOLCHAIN_DIR)/usr/lib/swift/macosx";
 				MACOSX_DEPLOYMENT_TARGET = 10.10;
 				OTHER_SWIFT_FLAGS = "-DXcode";
 				PRODUCT_MODULE_NAME = SocksExampleClient;
@@ -1040,7 +935,7 @@
 			isa = XCBuildConfiguration;
 			buildSettings = {
 				COMBINE_HIDPI_IMAGES = YES;
-				LD_RUNPATH_SEARCH_PATHS = "/Users/honzadvorsky/Documents/swift-repos/build/Ninja-DebugAssert/usr/lib/swift/macosx";
+				LD_RUNPATH_SEARCH_PATHS = "$(TOOLCHAIN_DIR)/usr/lib/swift/macosx";
 				MACOSX_DEPLOYMENT_TARGET = 10.10;
 				OTHER_SWIFT_FLAGS = "-DXcode";
 				PRODUCT_MODULE_NAME = SocksExampleServer;
@@ -1056,17 +951,16 @@
 				COMBINE_HIDPI_IMAGES = YES;
 				DYLIB_INSTALL_NAME_BASE = "$(CONFIGURATION_BUILD_DIR)";
 				ENABLE_TESTABILITY = YES;
-				LD_RUNPATH_SEARCH_PATHS = "/Users/honzadvorsky/Documents/swift-repos/build/Ninja-DebugAssert/usr/lib/swift/macosx";
+				LD_RUNPATH_SEARCH_PATHS = "$(TOOLCHAIN_DIR)/usr/lib/swift/macosx";
 				MACOSX_DEPLOYMENT_TARGET = 10.10;
 				OTHER_SWIFT_FLAGS = "-DXcode";
 				PRODUCT_MODULE_NAME = Redbird;
 				PRODUCT_NAME = "lib$(TARGET_NAME)";
 				SWIFT_OPTIMIZATION_LEVEL = "-Onone";
-=======
-			};
-			name = Release;
-		};
-		_ReleaseConf_RedbirdExample /* Release */ = {
+			};
+			name = Debug;
+		};
+		"___DebugConf_RedbirdExample" /* Debug */ = {
 			isa = XCBuildConfiguration;
 			buildSettings = {
 				COMBINE_HIDPI_IMAGES = YES;
@@ -1074,33 +968,6 @@
 				MACOSX_DEPLOYMENT_TARGET = 10.10;
 				OTHER_SWIFT_FLAGS = "-DXcode";
 				PRODUCT_MODULE_NAME = RedbirdExample;
-				PRODUCT_NAME = "$(TARGET_NAME)";
-				SWIFT_FORCE_DYNAMIC_LINK_STDLIB = YES;
-				SWIFT_FORCE_STATIC_LINK_STDLIB = NO;
->>>>>>> 1ec335a9
-			};
-			name = Release;
-		};
-<<<<<<< HEAD
-		"___DebugConf_RedbirdExample" /* Debug */ = {
-			isa = XCBuildConfiguration;
-			buildSettings = {
-				COMBINE_HIDPI_IMAGES = YES;
-				LD_RUNPATH_SEARCH_PATHS = "/Users/honzadvorsky/Documents/swift-repos/build/Ninja-DebugAssert/usr/lib/swift/macosx";
-				MACOSX_DEPLOYMENT_TARGET = 10.10;
-				OTHER_SWIFT_FLAGS = "-DXcode";
-				PRODUCT_MODULE_NAME = RedbirdExample;
-=======
-		_ReleaseConf_RedbirdTestSuite /* Release */ = {
-			isa = XCBuildConfiguration;
-			buildSettings = {
-				COMBINE_HIDPI_IMAGES = YES;
-				EMBEDDED_CONTENT_CONTAINS_SWIFT = YES;
-				LD_RUNPATH_SEARCH_PATHS = "@loader_path/../Frameworks";
-				MACOSX_DEPLOYMENT_TARGET = 10.10;
-				OTHER_SWIFT_FLAGS = "-DXcode";
-				PRODUCT_MODULE_NAME = RedbirdTestSuite;
->>>>>>> 1ec335a9
 				PRODUCT_NAME = "$(TARGET_NAME)";
 				SWIFT_FORCE_DYNAMIC_LINK_STDLIB = YES;
 				SWIFT_FORCE_STATIC_LINK_STDLIB = NO;
@@ -1128,7 +995,7 @@
 				COMBINE_HIDPI_IMAGES = YES;
 				DYLIB_INSTALL_NAME_BASE = "$(CONFIGURATION_BUILD_DIR)";
 				ENABLE_TESTABILITY = YES;
-				LD_RUNPATH_SEARCH_PATHS = "/Users/honzadvorsky/Documents/swift-repos/build/Ninja-DebugAssert/usr/lib/swift/macosx";
+				LD_RUNPATH_SEARCH_PATHS = "$(TOOLCHAIN_DIR)/usr/lib/swift/macosx";
 				MACOSX_DEPLOYMENT_TARGET = 10.10;
 				OTHER_SWIFT_FLAGS = "-DXcode";
 				PRODUCT_MODULE_NAME = Socks;
@@ -1143,7 +1010,7 @@
 				COMBINE_HIDPI_IMAGES = YES;
 				DYLIB_INSTALL_NAME_BASE = "$(CONFIGURATION_BUILD_DIR)";
 				ENABLE_TESTABILITY = YES;
-				LD_RUNPATH_SEARCH_PATHS = "/Users/honzadvorsky/Documents/swift-repos/build/Ninja-DebugAssert/usr/lib/swift/macosx";
+				LD_RUNPATH_SEARCH_PATHS = "$(TOOLCHAIN_DIR)/usr/lib/swift/macosx";
 				MACOSX_DEPLOYMENT_TARGET = 10.10;
 				OTHER_SWIFT_FLAGS = "-DXcode";
 				PRODUCT_MODULE_NAME = SocksCore;
@@ -1152,54 +1019,14 @@
 			};
 			name = Debug;
 		};
-<<<<<<< HEAD
 		"___DebugConf_SocksCoreExampleClient" /* Debug */ = {
 			isa = XCBuildConfiguration;
 			buildSettings = {
 				COMBINE_HIDPI_IMAGES = YES;
-				LD_RUNPATH_SEARCH_PATHS = "/Users/honzadvorsky/Documents/swift-repos/build/Ninja-DebugAssert/usr/lib/swift/macosx";
+				LD_RUNPATH_SEARCH_PATHS = "$(TOOLCHAIN_DIR)/usr/lib/swift/macosx";
 				MACOSX_DEPLOYMENT_TARGET = 10.10;
 				OTHER_SWIFT_FLAGS = "-DXcode";
 				PRODUCT_MODULE_NAME = SocksCoreExampleClient;
-				PRODUCT_NAME = "$(TARGET_NAME)";
-				SWIFT_FORCE_DYNAMIC_LINK_STDLIB = YES;
-				SWIFT_FORCE_STATIC_LINK_STDLIB = NO;
-=======
-		"___DebugConf_Redbird" /* Debug */ = {
-			isa = XCBuildConfiguration;
-			buildSettings = {
-				COMBINE_HIDPI_IMAGES = YES;
-				DYLIB_INSTALL_NAME_BASE = "$(CONFIGURATION_BUILD_DIR)";
-				ENABLE_TESTABILITY = YES;
-				LD_RUNPATH_SEARCH_PATHS = "$(TOOLCHAIN_DIR)/usr/lib/swift/macosx";
-				MACOSX_DEPLOYMENT_TARGET = 10.10;
-				OTHER_SWIFT_FLAGS = "-DXcode";
-				PRODUCT_MODULE_NAME = Redbird;
-				PRODUCT_NAME = "lib$(TARGET_NAME)";
->>>>>>> 1ec335a9
-				SWIFT_OPTIMIZATION_LEVEL = "-Onone";
-			};
-			name = Debug;
-		};
-<<<<<<< HEAD
-		"___DebugConf_SocksCoreExampleServer" /* Debug */ = {
-			isa = XCBuildConfiguration;
-			buildSettings = {
-				COMBINE_HIDPI_IMAGES = YES;
-				LD_RUNPATH_SEARCH_PATHS = "/Users/honzadvorsky/Documents/swift-repos/build/Ninja-DebugAssert/usr/lib/swift/macosx";
-				MACOSX_DEPLOYMENT_TARGET = 10.10;
-				OTHER_SWIFT_FLAGS = "-DXcode";
-				PRODUCT_MODULE_NAME = SocksCoreExampleServer;
-=======
-		"___DebugConf_RedbirdExample" /* Debug */ = {
-			isa = XCBuildConfiguration;
-			buildSettings = {
-				COMBINE_HIDPI_IMAGES = YES;
-				LD_RUNPATH_SEARCH_PATHS = "$(TOOLCHAIN_DIR)/usr/lib/swift/macosx";
-				MACOSX_DEPLOYMENT_TARGET = 10.10;
-				OTHER_SWIFT_FLAGS = "-DXcode";
-				PRODUCT_MODULE_NAME = RedbirdExample;
->>>>>>> 1ec335a9
 				PRODUCT_NAME = "$(TARGET_NAME)";
 				SWIFT_FORCE_DYNAMIC_LINK_STDLIB = YES;
 				SWIFT_FORCE_STATIC_LINK_STDLIB = NO;
@@ -1207,26 +1034,14 @@
 			};
 			name = Debug;
 		};
-<<<<<<< HEAD
-		"___DebugConf_SocksExampleClient" /* Debug */ = {
-			isa = XCBuildConfiguration;
-			buildSettings = {
-				COMBINE_HIDPI_IMAGES = YES;
-				LD_RUNPATH_SEARCH_PATHS = "/Users/honzadvorsky/Documents/swift-repos/build/Ninja-DebugAssert/usr/lib/swift/macosx";
-				MACOSX_DEPLOYMENT_TARGET = 10.10;
-				OTHER_SWIFT_FLAGS = "-DXcode";
-				PRODUCT_MODULE_NAME = SocksExampleClient;
-=======
-		"___DebugConf_RedbirdTestSuite" /* Debug */ = {
-			isa = XCBuildConfiguration;
-			buildSettings = {
-				COMBINE_HIDPI_IMAGES = YES;
-				EMBEDDED_CONTENT_CONTAINS_SWIFT = YES;
-				LD_RUNPATH_SEARCH_PATHS = "@loader_path/../Frameworks";
-				MACOSX_DEPLOYMENT_TARGET = 10.10;
-				OTHER_SWIFT_FLAGS = "-DXcode";
-				PRODUCT_MODULE_NAME = RedbirdTestSuite;
->>>>>>> 1ec335a9
+		"___DebugConf_SocksCoreExampleServer" /* Debug */ = {
+			isa = XCBuildConfiguration;
+			buildSettings = {
+				COMBINE_HIDPI_IMAGES = YES;
+				LD_RUNPATH_SEARCH_PATHS = "$(TOOLCHAIN_DIR)/usr/lib/swift/macosx";
+				MACOSX_DEPLOYMENT_TARGET = 10.10;
+				OTHER_SWIFT_FLAGS = "-DXcode";
+				PRODUCT_MODULE_NAME = SocksCoreExampleServer;
 				PRODUCT_NAME = "$(TARGET_NAME)";
 				SWIFT_FORCE_DYNAMIC_LINK_STDLIB = YES;
 				SWIFT_FORCE_STATIC_LINK_STDLIB = NO;
@@ -1234,15 +1049,28 @@
 			};
 			name = Debug;
 		};
-<<<<<<< HEAD
-		"___DebugConf_SocksExampleServer" /* Debug */ = {
-			isa = XCBuildConfiguration;
-			buildSettings = {
-				COMBINE_HIDPI_IMAGES = YES;
-				LD_RUNPATH_SEARCH_PATHS = "/Users/honzadvorsky/Documents/swift-repos/build/Ninja-DebugAssert/usr/lib/swift/macosx";
-				MACOSX_DEPLOYMENT_TARGET = 10.10;
-				OTHER_SWIFT_FLAGS = "-DXcode";
-				PRODUCT_MODULE_NAME = SocksExampleServer;
+		"___DebugConf_SocksCoreTestSuite" /* Debug */ = {
+			isa = XCBuildConfiguration;
+			buildSettings = {
+				COMBINE_HIDPI_IMAGES = YES;
+				EMBEDDED_CONTENT_CONTAINS_SWIFT = YES;
+				LD_RUNPATH_SEARCH_PATHS = "@loader_path/../Frameworks";
+				MACOSX_DEPLOYMENT_TARGET = 10.10;
+				OTHER_SWIFT_FLAGS = "-DXcode";
+				PRODUCT_MODULE_NAME = SocksCoreTestSuite;
+				PRODUCT_NAME = "$(TARGET_NAME)";
+				SWIFT_OPTIMIZATION_LEVEL = "-Onone";
+			};
+			name = Debug;
+		};
+		"___DebugConf_SocksExampleClient" /* Debug */ = {
+			isa = XCBuildConfiguration;
+			buildSettings = {
+				COMBINE_HIDPI_IMAGES = YES;
+				LD_RUNPATH_SEARCH_PATHS = "$(TOOLCHAIN_DIR)/usr/lib/swift/macosx";
+				MACOSX_DEPLOYMENT_TARGET = 10.10;
+				OTHER_SWIFT_FLAGS = "-DXcode";
+				PRODUCT_MODULE_NAME = SocksExampleClient;
 				PRODUCT_NAME = "$(TARGET_NAME)";
 				SWIFT_FORCE_DYNAMIC_LINK_STDLIB = YES;
 				SWIFT_FORCE_STATIC_LINK_STDLIB = NO;
@@ -1250,14 +1078,24 @@
 			};
 			name = Debug;
 		};
+		"___DebugConf_SocksExampleServer" /* Debug */ = {
+			isa = XCBuildConfiguration;
+			buildSettings = {
+				COMBINE_HIDPI_IMAGES = YES;
+				LD_RUNPATH_SEARCH_PATHS = "$(TOOLCHAIN_DIR)/usr/lib/swift/macosx";
+				MACOSX_DEPLOYMENT_TARGET = 10.10;
+				OTHER_SWIFT_FLAGS = "-DXcode";
+				PRODUCT_MODULE_NAME = SocksExampleServer;
+				PRODUCT_NAME = "$(TARGET_NAME)";
+				SWIFT_FORCE_DYNAMIC_LINK_STDLIB = YES;
+				SWIFT_FORCE_STATIC_LINK_STDLIB = NO;
+				SWIFT_OPTIMIZATION_LEVEL = "-Onone";
+			};
+			name = Debug;
+		};
 		"_____Release_" /* Release */ = {
 			isa = XCBuildConfiguration;
 			buildSettings = {
-=======
-		"_____Release_" /* Release */ = {
-			isa = XCBuildConfiguration;
-			buildSettings = {
->>>>>>> 1ec335a9
 			};
 			name = Release;
 		};
@@ -1271,7 +1109,6 @@
 
 /* Begin XCConfigurationList section */
 		"___RootConfs_" /* Build configuration list for PBXProject "Redbird" */ = {
-<<<<<<< HEAD
 			isa = XCConfigurationList;
 			buildConfigurations = (
 				"_______Debug_" /* Debug */,
@@ -1330,63 +1167,42 @@
 			buildConfigurations = (
 				"___DebugConf_SocksCoreExampleClient" /* Debug */,
 				_ReleaseConf_SocksCoreExampleClient /* Release */,
-=======
-			isa = XCConfigurationList;
-			buildConfigurations = (
-				"_______Debug_" /* Debug */,
-				"_____Release_" /* Release */,
->>>>>>> 1ec335a9
 			);
 			defaultConfigurationIsVisible = 0;
 			defaultConfigurationName = Debug;
 		};
-<<<<<<< HEAD
 		"_______Confs_SocksCoreExampleServer" /* Build configuration list for PBXNativeTarget "SocksCoreExampleServer" */ = {
 			isa = XCConfigurationList;
 			buildConfigurations = (
 				"___DebugConf_SocksCoreExampleServer" /* Debug */,
 				_ReleaseConf_SocksCoreExampleServer /* Release */,
-=======
-		"_______Confs_Redbird" /* Build configuration list for PBXNativeTarget "Redbird" */ = {
+			);
+			defaultConfigurationIsVisible = 0;
+			defaultConfigurationName = Debug;
+		};
+		"_______Confs_SocksCoreTestSuite" /* Build configuration list for PBXNativeTarget "SocksCore.testsuite" */ = {
 			isa = XCConfigurationList;
 			buildConfigurations = (
-				"___DebugConf_Redbird" /* Debug */,
-				_ReleaseConf_Redbird /* Release */,
->>>>>>> 1ec335a9
+				"___DebugConf_SocksCoreTestSuite" /* Debug */,
+				_ReleaseConf_SocksCoreTestSuite /* Release */,
 			);
 			defaultConfigurationIsVisible = 0;
 			defaultConfigurationName = Debug;
 		};
-<<<<<<< HEAD
 		"_______Confs_SocksExampleClient" /* Build configuration list for PBXNativeTarget "SocksExampleClient" */ = {
 			isa = XCConfigurationList;
 			buildConfigurations = (
 				"___DebugConf_SocksExampleClient" /* Debug */,
 				_ReleaseConf_SocksExampleClient /* Release */,
-=======
-		"_______Confs_RedbirdExample" /* Build configuration list for PBXNativeTarget "RedbirdExample" */ = {
-			isa = XCConfigurationList;
-			buildConfigurations = (
-				"___DebugConf_RedbirdExample" /* Debug */,
-				_ReleaseConf_RedbirdExample /* Release */,
->>>>>>> 1ec335a9
 			);
 			defaultConfigurationIsVisible = 0;
 			defaultConfigurationName = Debug;
 		};
-<<<<<<< HEAD
 		"_______Confs_SocksExampleServer" /* Build configuration list for PBXNativeTarget "SocksExampleServer" */ = {
 			isa = XCConfigurationList;
 			buildConfigurations = (
 				"___DebugConf_SocksExampleServer" /* Debug */,
 				_ReleaseConf_SocksExampleServer /* Release */,
-=======
-		"_______Confs_RedbirdTestSuite" /* Build configuration list for PBXNativeTarget "Redbird.testsuite" */ = {
-			isa = XCConfigurationList;
-			buildConfigurations = (
-				"___DebugConf_RedbirdTestSuite" /* Debug */,
-				_ReleaseConf_RedbirdTestSuite /* Release */,
->>>>>>> 1ec335a9
 			);
 			defaultConfigurationIsVisible = 0;
 			defaultConfigurationName = Debug;
